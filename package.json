--- conflicted
+++ resolved
@@ -1,10 +1,6 @@
 {
   "name": "@xenova/transformers",
-<<<<<<< HEAD
   "version": "3.0.0-alpha.0",
-=======
-  "version": "2.17.0",
->>>>>>> 64274313
   "description": "State-of-the-art Machine Learning for the web. Run 🤗 Transformers directly in your browser, with no need for a server!",
   "main": "./src/transformers.js",
   "types": "./types/transformers.d.ts",
@@ -65,11 +61,7 @@
   },
   "overrides": {
     "semver": "^7.5.4",
-<<<<<<< HEAD
-    "protobufjs": "^7.2.5"
-=======
     "protobufjs": "^7.2.6"
->>>>>>> 64274313
   },
   "files": [
     "src",
