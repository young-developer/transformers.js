--- conflicted
+++ resolved
@@ -1300,102 +1300,6 @@
 }
 
 
-<<<<<<< HEAD
-=======
-/**
- *
- * Measures similarity between two temporal sequences (e.g., input audio and output tokens
- * to generate token-level timestamps).
- * @param {Tensor} matrix
- * @returns {number[][]}
- */
-export function dynamicTimeWarping(matrix) {
-    const [output_length, input_length] = matrix.dims;
-
-    const outputShape = [output_length + 1, input_length + 1];
-
-    const cost = new Tensor(
-        'float32',
-        new Float32Array(outputShape[0] * outputShape[1]).fill(Infinity),
-        outputShape
-    );
-
-    const trace = new Tensor(
-        'float32',
-        new Float32Array(outputShape[0] * outputShape[1]).fill(-1),
-        outputShape
-    )
-
-    // same as `cost[0][0] = 0`;
-    cost[0].data[0] = 0;
-
-    for (let j = 1; j < input_length + 1; ++j) {
-        for (let i = 1; i < output_length + 1; ++i) {
-
-            const c0 = cost[i - 1][j - 1].item();
-            const c1 = cost[i - 1][j].item();
-            const c2 = cost[i][j - 1].item();
-
-            let c, t;
-            if (c0 < c1 && c0 < c2) {
-                c = c0;
-                t = 0;
-            } else if (c1 < c0 && c1 < c2) {
-                c = c1;
-                t = 1;
-            } else {
-                c = c2;
-                t = 2;
-            }
-
-            cost[i].data[j] = matrix[i - 1][j - 1].item() + c;
-            trace[i].data[j] = t;
-        }
-    }
-
-    // backtrace
-    let i = output_length;
-    let j = input_length;
-
-    // @ts-ignore
-    trace.data.fill(2, 0, outputShape[1]) // trace[0, :] = 2
-    for (let i = 0; i < outputShape[0]; ++i) { // trace[:, 0] = 1
-        trace[i].data[0] = 1;
-    }
-
-    let text_indices = [];
-    let time_indices = [];
-
-    while (i > 0 || j > 0) {
-        text_indices.push(i - 1);
-        time_indices.push(j - 1);
-
-        const t = trace[i][j].item();
-        switch (t) {
-            case 0:
-                --i; --j;
-                break;
-            case 1:
-                --i;
-                break;
-            case 2:
-                --j;
-                break;
-            default:
-                throw new Error(
-                    `Internal error in dynamic time warping. Unexpected trace[${i}, ${j}]. Please file a bug report.`
-                )
-        }
-    }
-
-    text_indices.reverse();
-    time_indices.reverse();
-
-    return [text_indices, time_indices];
-
-}
-
->>>>>>> 9f8fac09
 function dimsToStride(dims) {
     const stride = new Array(dims.length);
     for (let i = dims.length - 1, s2 = 1; i >= 0; --i) {
