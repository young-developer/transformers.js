/**
 * @file Pipelines provide a high-level, easy to use, API for running machine learning models.
 * 
 * **Example:** Instantiate pipeline using the `pipeline` function.
 * ```javascript
 * import { pipeline } from '@xenova/transformers';
 * 
 * const classifier = await pipeline('sentiment-analysis');
 * const output = await classifier('I love transformers!');
 * // [{'label': 'POSITIVE', 'score': 0.999817686}]
 * ```
 * 
 * @module pipelines
 */

import {
    AutoTokenizer,
    PreTrainedTokenizer,
} from './tokenizers.js';
import {
    AutoModel,
    AutoModelForSequenceClassification,
    AutoModelForAudioClassification,
    AutoModelForTokenClassification,
    AutoModelForQuestionAnswering,
    AutoModelForMaskedLM,
    AutoModelForSeq2SeqLM,
    AutoModelForSpeechSeq2Seq,
    AutoModelForTextToWaveform,
    AutoModelForTextToSpectrogram,
    AutoModelForCTC,
    AutoModelForCausalLM,
    AutoModelForVision2Seq,
    AutoModelForImageClassification,
    AutoModelForImageSegmentation,
    AutoModelForSemanticSegmentation,
    AutoModelForObjectDetection,
    AutoModelForZeroShotObjectDetection,
    AutoModelForDocumentQuestionAnswering,
    AutoModelForImageToImage,
    AutoModelForDepthEstimation,
    AutoModelForImageFeatureExtraction,
    PreTrainedModel,
} from './models.js';
import {
    AutoProcessor,
    Processor
} from './processors.js';

import {
    Callable,
} from './utils/generic.js';

import {
    dispatchCallback,
    pop,
    product,
} from './utils/core.js';
import {
    softmax,
    max,
    getTopItems,
    round,
} from './utils/maths.js';
import {
    read_audio
} from './utils/audio.js';
import {
    Tensor,
    mean_pooling,
    interpolate,
    quantize_embeddings,
} from './utils/tensor.js';
import { RawImage } from './utils/image.js';


/**
 * @typedef {string | RawImage | URL} ImageInput
 * @typedef {ImageInput|ImageInput[]} ImagePipelineInputs
 */

/**
 * Prepare images for further tasks.
 * @param {ImagePipelineInputs} images images to prepare.
 * @returns {Promise<RawImage[]>} returns processed images.
 * @private
 */
async function prepareImages(images) {
    if (!Array.isArray(images)) {
        images = [images];
    }

    // Possibly convert any non-images to images
    return await Promise.all(images.map(x => RawImage.read(x)));
}

/**
 * @typedef {string | URL | Float32Array | Float64Array} AudioInput
 * @typedef {AudioInput|AudioInput[]} AudioPipelineInputs
 */

/**
 * Prepare audios for further tasks.
 * @param {AudioPipelineInputs} audios audios to prepare.
 * @param {number} sampling_rate sampling rate of the audios.
 * @returns {Promise<Float32Array[]>} The preprocessed audio data.
 * @private
 */
async function prepareAudios(audios, sampling_rate) {
    if (!Array.isArray(audios)) {
        audios = [audios];
    }

    return await Promise.all(audios.map(x => {
        if (typeof x === 'string' || x instanceof URL) {
            return read_audio(x, sampling_rate);
        } else if (x instanceof Float64Array) {
            return new Float32Array(x);
        }
        return x;
    }));
}

/**
 * @typedef {Object} BoundingBox
 * @property {number} xmin The minimum x coordinate of the bounding box.
 * @property {number} ymin The minimum y coordinate of the bounding box.
 * @property {number} xmax The maximum x coordinate of the bounding box.
 * @property {number} ymax The maximum y coordinate of the bounding box.
 */

/**
 * Helper function to convert list [xmin, xmax, ymin, ymax] into object { "xmin": xmin, ... }
 * @param {number[]} box The bounding box as a list.
 * @param {boolean} asInteger Whether to cast to integers.
 * @returns {BoundingBox} The bounding box as an object.
 * @private
 */
function get_bounding_box(box, asInteger) {
    if (asInteger) {
        box = box.map(x => x | 0);
    }
    const [xmin, ymin, xmax, ymax] = box;

    return { xmin, ymin, xmax, ymax };
}


/**
 * @callback DisposeType Disposes the item.
 * @returns {Promise<void>} A promise that resolves when the item has been disposed.
 * 
 * @typedef {Object} Disposable
 * @property {DisposeType} dispose A promise that resolves when the pipeline has been disposed.
 */

/**
 * The Pipeline class is the class from which all pipelines inherit.
 * Refer to this class for methods shared across different pipelines.
 * @extends Callable
 */
export class Pipeline extends Callable {
    /**
     * Create a new Pipeline.
     * @param {Object} options An object containing the following properties:
     * @param {string} [options.task] The task of the pipeline. Useful for specifying subtasks.
     * @param {PreTrainedModel} [options.model] The model used by the pipeline.
     * @param {PreTrainedTokenizer} [options.tokenizer=null] The tokenizer used by the pipeline (if any).
     * @param {Processor} [options.processor=null] The processor used by the pipeline (if any).
     */
    constructor({ task, model, tokenizer = null, processor = null }) {
        super();
        this.task = task;
        this.model = model;
        this.tokenizer = tokenizer;
        this.processor = processor;
    }

    /** @type {DisposeType} */
    async dispose() {
        await this.model.dispose();
    }
}

/**
 * @typedef {Object} ModelTokenizerConstructorArgs
 * @property {string} task The task of the pipeline. Useful for specifying subtasks.
 * @property {PreTrainedModel} model The model used by the pipeline.
 * @property {PreTrainedTokenizer} tokenizer The tokenizer used by the pipeline.
 * 
 * @typedef {ModelTokenizerConstructorArgs} TextPipelineConstructorArgs An object used to instantiate a text-based pipeline.
 */

/**
 * @typedef {Object} ModelProcessorConstructorArgs
 * @property {string} task The task of the pipeline. Useful for specifying subtasks.
 * @property {PreTrainedModel} model The model used by the pipeline.
 * @property {Processor} processor The processor used by the pipeline.
 * 
 * @typedef {ModelProcessorConstructorArgs} AudioPipelineConstructorArgs An object used to instantiate an audio-based pipeline.
 * @typedef {ModelProcessorConstructorArgs} ImagePipelineConstructorArgs An object used to instantiate an image-based pipeline.
 */


/**
 * @typedef {Object} ModelTokenizerProcessorConstructorArgs
 * @property {string} task The task of the pipeline. Useful for specifying subtasks.
 * @property {PreTrainedModel} model The model used by the pipeline.
 * @property {PreTrainedTokenizer} tokenizer The tokenizer used by the pipeline.
 * @property {Processor} processor The processor used by the pipeline.
 * 
 * @typedef {ModelTokenizerProcessorConstructorArgs} TextAudioPipelineConstructorArgs An object used to instantiate a text- and audio-based pipeline.
 * @typedef {ModelTokenizerProcessorConstructorArgs} TextImagePipelineConstructorArgs An object used to instantiate a text- and image-based pipeline.
 */

/**
 * @typedef {Object} TextClassificationSingle
 * @property {string} label The label predicted.
 * @property {number} score The corresponding probability.
 * @typedef {TextClassificationSingle[]} TextClassificationOutput
 * 
 * @typedef {Object} TextClassificationPipelineOptions Parameters specific to text classification pipelines.
 * @property {number} [topk=1] The number of top predictions to be returned.
 * 
 * @callback TextClassificationPipelineCallback Classify the text(s) given as inputs.
 * @param {string|string[]} texts The input text(s) to be classified.
 * @param {TextClassificationPipelineOptions} [options] The options to use for text classification.
 * @returns {Promise<TextClassificationOutput|TextClassificationOutput[]>} An array or object containing the predicted labels and scores.
 * 
 * @typedef {TextPipelineConstructorArgs & TextClassificationPipelineCallback & Disposable} TextClassificationPipelineType
 */

/**
 * Text classification pipeline using any `ModelForSequenceClassification`.
 *
 * **Example:** Sentiment-analysis w/ `Xenova/distilbert-base-uncased-finetuned-sst-2-english`.
 * ```javascript
 * const classifier = await pipeline('sentiment-analysis', 'Xenova/distilbert-base-uncased-finetuned-sst-2-english');
 * const output = await classifier('I love transformers!');
 * // [{ label: 'POSITIVE', score: 0.999788761138916 }]
 * ```
 * 
 * **Example:** Multilingual sentiment-analysis w/ `Xenova/bert-base-multilingual-uncased-sentiment` (and return top 5 classes).
 * ```javascript
 * const classifier = await pipeline('sentiment-analysis', 'Xenova/bert-base-multilingual-uncased-sentiment');
 * const output = await classifier('Le meilleur film de tous les temps.', { topk: 5 });
 * // [
 * //   { label: '5 stars', score: 0.9610759615898132 },
 * //   { label: '4 stars', score: 0.03323351591825485 },
 * //   { label: '3 stars', score: 0.0036155181005597115 },
 * //   { label: '1 star', score: 0.0011325967498123646 },
 * //   { label: '2 stars', score: 0.0009423971059732139 }
 * // ]
 * ```
 * 
 * **Example:** Toxic comment classification w/ `Xenova/toxic-bert` (and return all classes).
 * ```javascript
 * const classifier = await pipeline('text-classification', 'Xenova/toxic-bert');
 * const output = await classifier('I hate you!', { topk: null });
 * // [
 * //   { label: 'toxic', score: 0.9593140482902527 },
 * //   { label: 'insult', score: 0.16187334060668945 },
 * //   { label: 'obscene', score: 0.03452680632472038 },
 * //   { label: 'identity_hate', score: 0.0223250575363636 },
 * //   { label: 'threat', score: 0.019197041168808937 },
 * //   { label: 'severe_toxic', score: 0.005651099607348442 }
 * // ]
 * ```
 */
export class TextClassificationPipeline extends (/** @type {new (options: TextPipelineConstructorArgs) => TextClassificationPipelineType} */ (Pipeline)) {

    /**
     * Create a new TextClassificationPipeline.
     * @param {TextPipelineConstructorArgs} options An object used to instantiate the pipeline.
     */
    constructor(options) {
        super(options);
    }

    /** @type {TextClassificationPipelineCallback} */
    async _call(texts, {
        topk = 1
    } = {}) {

        // Run tokenization
        const model_inputs = this.tokenizer(texts, {
            padding: true,
            truncation: true,
        });

        // Run model
        const outputs = await this.model(model_inputs)

        // TODO: Use softmax tensor function
        const function_to_apply =
            this.model.config.problem_type === 'multi_label_classification'
                ? batch => batch.sigmoid().data
                : batch => softmax(batch.data); // single_label_classification (default)

        const id2label = this.model.config.id2label;

        const toReturn = [];
        for (const batch of outputs.logits) {
            const output = function_to_apply(batch);
            const scores = getTopItems(output, topk);

            const vals = scores.map(x => ({
                label: id2label[x[0]],
                score: x[1],
            }));
            if (topk === 1) {
                toReturn.push(...vals);
            } else {
                toReturn.push(vals);
            }
        }

        return Array.isArray(texts) || topk === 1 ? /** @type {TextClassificationOutput} */ (toReturn) : /** @type {TextClassificationOutput[]} */ (toReturn)[0];
    }
}

/**
 * @typedef {Object} TokenClassificationSingle
 * @property {string} word The token/word classified. This is obtained by decoding the selected tokens.
 * @property {number} score The corresponding probability for `entity`.
 * @property {string} entity The entity predicted for that token/word.
 * @property {number} index The index of the corresponding token in the sentence.
 * @property {number} [start] The index of the start of the corresponding entity in the sentence.
 * @property {number} [end] The index of the end of the corresponding entity in the sentence.
 * @typedef {TokenClassificationSingle[]} TokenClassificationOutput
 * 
 * @typedef {Object} TokenClassificationPipelineOptions Parameters specific to token classification pipelines.
 * @property {string[]} [ignore_labels] A list of labels to ignore.
 * 
 * @callback TokenClassificationPipelineCallback Classify each token of the text(s) given as inputs.
 * @param {string|string[]} texts One or several texts (or one list of texts) for token classification.
 * @param {TokenClassificationPipelineOptions} [options] The options to use for token classification.
 * @returns {Promise<TokenClassificationOutput|TokenClassificationOutput[]>} The result.
 * 
 * @typedef {TextPipelineConstructorArgs & TokenClassificationPipelineCallback & Disposable} TokenClassificationPipelineType
 */

/**
 * Named Entity Recognition pipeline using any `ModelForTokenClassification`.
 * 
 * **Example:** Perform named entity recognition with `Xenova/bert-base-NER`.
 * ```javascript
 * const classifier = await pipeline('token-classification', 'Xenova/bert-base-NER');
 * const output = await classifier('My name is Sarah and I live in London');
 * // [
 * //   { entity: 'B-PER', score: 0.9980202913284302, index: 4, word: 'Sarah' },
 * //   { entity: 'B-LOC', score: 0.9994474053382874, index: 9, word: 'London' }
 * // ]
 * ```
 * 
 * **Example:** Perform named entity recognition with `Xenova/bert-base-NER` (and return all labels).
 * ```javascript
 * const classifier = await pipeline('token-classification', 'Xenova/bert-base-NER');
 * const output = await classifier('Sarah lives in the United States of America', { ignore_labels: [] });
 * // [
 * //   { entity: 'B-PER', score: 0.9966587424278259, index: 1, word: 'Sarah' },
 * //   { entity: 'O', score: 0.9987385869026184, index: 2, word: 'lives' },
 * //   { entity: 'O', score: 0.9990072846412659, index: 3, word: 'in' },
 * //   { entity: 'O', score: 0.9988298416137695, index: 4, word: 'the' },
 * //   { entity: 'B-LOC', score: 0.9995510578155518, index: 5, word: 'United' },
 * //   { entity: 'I-LOC', score: 0.9990395307540894, index: 6, word: 'States' },
 * //   { entity: 'I-LOC', score: 0.9986724853515625, index: 7, word: 'of' },
 * //   { entity: 'I-LOC', score: 0.9975294470787048, index: 8, word: 'America' }
 * // ]
 * ```
 */
export class TokenClassificationPipeline extends (/** @type {new (options: TextPipelineConstructorArgs) => TokenClassificationPipelineType} */ (Pipeline)) {

    /**
     * Create a new TokenClassificationPipeline.
     * @param {TextPipelineConstructorArgs} options An object used to instantiate the pipeline.
     */
    constructor(options) {
        super(options);
    }

    /** @type {TokenClassificationPipelineCallback} */
    async _call(texts, {
        ignore_labels = ['O'],
    } = {}) {

        const isBatched = Array.isArray(texts);

        // Run tokenization
        const model_inputs = this.tokenizer(isBatched ? texts : [texts], {
            padding: true,
            truncation: true,
        });

        // Run model
        const outputs = await this.model(model_inputs)

        const logits = outputs.logits;
        const id2label = this.model.config.id2label;

        const toReturn = [];
        for (let i = 0; i < logits.dims[0]; ++i) {
            const ids = model_inputs.input_ids[i];
            const batch = logits[i];

            // List of tokens that aren't ignored
            const tokens = [];
            for (let j = 0; j < batch.dims[0]; ++j) {
                const tokenData = batch[j];
                const topScoreIndex = max(tokenData.data)[1];

                const entity = id2label ? id2label[topScoreIndex] : `LABEL_${topScoreIndex}`;
                if (ignore_labels.includes(entity)) {
                    // We predicted a token that should be ignored. So, we skip it.
                    continue;
                }

                // TODO add option to keep special tokens?
                const word = this.tokenizer.decode([ids[j].item()], { skip_special_tokens: true });
                if (word === '') {
                    // Was a special token. So, we skip it.
                    continue;
                }

                const scores = softmax(tokenData.data);

                tokens.push({
                    entity: entity,
                    score: scores[topScoreIndex],
                    index: j,
                    word: word,

                    // TODO: null for now, but will add
                    start: null,
                    end: null,
                });
            }
            toReturn.push(tokens);
        }
        return isBatched ? toReturn : toReturn[0];
    }
}

/**
 * @typedef {Object} QuestionAnsweringOutput
 * @property {number} score The probability associated to the answer.
 * @property {number} [start] The character start index of the answer (in the tokenized version of the input).
 * @property {number} [end] The character end index of the answer (in the tokenized version of the input).
 * @property {string} answer The answer to the question.
 * 
 * @typedef {Object} QuestionAnsweringPipelineOptions Parameters specific to question answering pipelines.
 * @property {number} [topk=1] The number of top answer predictions to be returned.
 * 
 * @callback QuestionAnsweringPipelineCallback Answer the question(s) given as inputs by using the context(s).
 * @param {string|string[]} question One or several question(s) (must be used in conjunction with the `context` argument).
 * @param {string|string[]} context One or several context(s) associated with the question(s) (must be used in conjunction with the `question` argument).
 * @param {QuestionAnsweringPipelineOptions} [options] The options to use for question answering.
 * @returns {Promise<QuestionAnsweringOutput|QuestionAnsweringOutput[]>} An array or object containing the predicted answers and scores.
 * 
 * @typedef {TextPipelineConstructorArgs & QuestionAnsweringPipelineCallback & Disposable} QuestionAnsweringPipelineType
 */

/**
 * Question Answering pipeline using any `ModelForQuestionAnswering`.
 * 
 * **Example:** Run question answering with `Xenova/distilbert-base-uncased-distilled-squad`.
 * ```javascript
 * const answerer = await pipeline('question-answering', 'Xenova/distilbert-base-uncased-distilled-squad');
 * const question = 'Who was Jim Henson?';
 * const context = 'Jim Henson was a nice puppet.';
 * const output = await answerer(question, context);
 * // {
 * //   answer: "a nice puppet",
 * //   score: 0.5768911502526741
 * // }
 * ```
 */
export class QuestionAnsweringPipeline extends (/** @type {new (options: TextPipelineConstructorArgs) => QuestionAnsweringPipelineType} */ (Pipeline)) {

    /**
     * Create a new QuestionAnsweringPipeline.
     * @param {TextPipelineConstructorArgs} options An object used to instantiate the pipeline.
     */
    constructor(options) {
        super(options);
    }

    /** @type {QuestionAnsweringPipelineCallback} */
    async _call(question, context, {
        topk = 1
    } = {}) {

        // Run tokenization
        const inputs = this.tokenizer(question, {
            text_pair: context,
            padding: true,
            truncation: true,
        });

        const output = await this.model(inputs);

        /** @type {QuestionAnsweringOutput[]} */
        const toReturn = [];
        for (let j = 0; j < output.start_logits.dims[0]; ++j) {
            const ids = inputs.input_ids[j];
            const sepIndex = ids.indexOf(this.tokenizer.sep_token_id);

            const s1 = Array.from(softmax(output.start_logits[j].data))
                .map((x, i) => [x, i])
                .filter(x => x[1] > sepIndex);
            const e1 = Array.from(softmax(output.end_logits[j].data))
                .map((x, i) => [x, i])
                .filter(x => x[1] > sepIndex);

            const options = product(s1, e1)
                .filter(x => x[0][1] <= x[1][1])
                .map(x => [x[0][1], x[1][1], x[0][0] * x[1][0]])
                .sort((a, b) => b[2] - a[2]);

            for (let k = 0; k < Math.min(options.length, topk); ++k) {
                const [start, end, score] = options[k];

                const answer_tokens = [...ids].slice(start, end + 1)

                const answer = this.tokenizer.decode(answer_tokens, {
                    skip_special_tokens: true,
                });

                // TODO add start and end?
                // NOTE: HF returns character index
                toReturn.push({
                    answer, score
                });
            }
        }

        // Mimic HF's return type based on topk
        return (topk === 1) ? toReturn[0] : toReturn;
    }
}


/**
 * @typedef {Object} FillMaskSingle
 * @property {string} sequence The corresponding input with the mask token prediction.
 * @property {number} score The corresponding probability.
 * @property {number} token The predicted token id (to replace the masked one).
 * @property {string} token_str The predicted token (to replace the masked one).
 * @typedef {FillMaskSingle[]} FillMaskOutput
 * 
 * @typedef {Object} FillMaskPipelineOptions Parameters specific to fill mask pipelines.
 * @property {number} [topk=5] When passed, overrides the number of predictions to return.
 * 
 * @callback FillMaskPipelineCallback Fill the masked token in the text(s) given as inputs.
 * @param {string|string[]} texts One or several texts (or one list of prompts) with masked tokens.
 * @param {FillMaskPipelineOptions} [options] The options to use for masked language modelling.
 * @returns {Promise<FillMaskOutput|FillMaskOutput[]>} An array of objects containing the score, predicted token, predicted token string,
 * and the sequence with the predicted token filled in, or an array of such arrays (one for each input text).
 * If only one input text is given, the output will be an array of objects.
 * @throws {Error} When the mask token is not found in the input text.
 * 
 * @typedef {TextPipelineConstructorArgs & FillMaskPipelineCallback & Disposable} FillMaskPipelineType
 */

/**
 * Masked language modeling prediction pipeline using any `ModelWithLMHead`.
 * 
 * **Example:** Perform masked language modelling (a.k.a. "fill-mask") with `Xenova/bert-base-uncased`.
 * ```javascript
 * const unmasker = await pipeline('fill-mask', 'Xenova/bert-base-cased');
 * const output = await unmasker('The goal of life is [MASK].');
 * // [
 * //   { token_str: 'survival', score: 0.06137419492006302, token: 8115, sequence: 'The goal of life is survival.' },
 * //   { token_str: 'love', score: 0.03902450203895569, token: 1567, sequence: 'The goal of life is love.' },
 * //   { token_str: 'happiness', score: 0.03253183513879776, token: 9266, sequence: 'The goal of life is happiness.' },
 * //   { token_str: 'freedom', score: 0.018736306577920914, token: 4438, sequence: 'The goal of life is freedom.' },
 * //   { token_str: 'life', score: 0.01859794743359089, token: 1297, sequence: 'The goal of life is life.' }
 * // ]
 * ```
 * 
 * **Example:** Perform masked language modelling (a.k.a. "fill-mask") with `Xenova/bert-base-cased` (and return top result).
 * ```javascript
 * const unmasker = await pipeline('fill-mask', 'Xenova/bert-base-cased');
 * const output = await unmasker('The Milky Way is a [MASK] galaxy.', { topk: 1 });
 * // [{ token_str: 'spiral', score: 0.6299987435340881, token: 14061, sequence: 'The Milky Way is a spiral galaxy.' }]
 * ```
 */
export class FillMaskPipeline extends (/** @type {new (options: TextPipelineConstructorArgs) => FillMaskPipelineType} */ (Pipeline)) {

    /**
     * Create a new FillMaskPipeline.
     * @param {TextPipelineConstructorArgs} options An object used to instantiate the pipeline.
     */
    constructor(options) {
        super(options);
    }

    /** @type {FillMaskPipelineCallback} */
    async _call(texts, {
        topk = 5
    } = {}) {

        // Run tokenization
        const model_inputs = this.tokenizer(texts, {
            padding: true,
            truncation: true,
        });

        // Run model
        const outputs = await this.model(model_inputs)

        const toReturn = [];

        for (let i = 0; i < model_inputs.input_ids.dims[0]; ++i) {
            const ids = model_inputs.input_ids[i];
            const mask_token_index = ids.indexOf(this.tokenizer.mask_token_id)

            if (mask_token_index === -1) {
                throw Error(`Mask token (${this.tokenizer.mask_token}) not found in text.`)
            }
            const logits = outputs.logits[i];
            const itemLogits = logits[mask_token_index];

            const scores = getTopItems(softmax(itemLogits.data), topk);

            toReturn.push(scores.map(x => {
                const sequence = [...ids];
                sequence[mask_token_index] = x[0];

                return {
                    score: x[1],
                    token: x[0],
                    token_str: this.tokenizer.model.vocab[x[0]],
                    sequence: this.tokenizer.decode(sequence, { skip_special_tokens: true }),
                }
            }));
        }
        return Array.isArray(texts) ? toReturn : toReturn[0];
    }
}


/**
 * @typedef {Object} Text2TextGenerationSingle
 * @property {string} generated_text The generated text.
 * @typedef {Text2TextGenerationSingle[]} Text2TextGenerationOutput
 * 
 * @callback Text2TextGenerationPipelineCallback Generate the output text(s) using text(s) given as inputs.
 * @param {string|string[]} texts Input text for the encoder.
 * @param {import('./generation/configuration_utils.js').GenerationConfig} [options] Additional keyword arguments to pass along to the generate method of the model.
 * @returns {Promise<Text2TextGenerationOutput|Text2TextGenerationOutput[]>}
 * 
 * @typedef {TextPipelineConstructorArgs & Text2TextGenerationPipelineCallback & Disposable} Text2TextGenerationPipelineType
 */

/**
 * Text2TextGenerationPipeline class for generating text using a model that performs text-to-text generation tasks.
 * 
 * **Example:** Text-to-text generation w/ `Xenova/LaMini-Flan-T5-783M`.
 * ```javascript
 * const generator = await pipeline('text2text-generation', 'Xenova/LaMini-Flan-T5-783M');
 * const output = await generator('how can I become more healthy?', {
 *   max_new_tokens: 100,
 * });
 * // [{ generated_text: "To become more healthy, you can: 1. Eat a balanced diet with plenty of fruits, vegetables, whole grains, lean proteins, and healthy fats. 2. Stay hydrated by drinking plenty of water. 3. Get enough sleep and manage stress levels. 4. Avoid smoking and excessive alcohol consumption. 5. Regularly exercise and maintain a healthy weight. 6. Practice good hygiene and sanitation. 7. Seek medical attention if you experience any health issues." }]
 * ```
 */
export class Text2TextGenerationPipeline extends (/** @type {new (options: TextPipelineConstructorArgs) => Text2TextGenerationPipelineType} */ (Pipeline)) {
    /** @type {'generated_text'} */
    _key = 'generated_text';

    /**
     * Create a new Text2TextGenerationPipeline.
     * @param {TextPipelineConstructorArgs} options An object used to instantiate the pipeline.
     */
    constructor(options) {
        super(options);
    }

    /** @type {Text2TextGenerationPipelineCallback} */
    async _call(texts, generate_kwargs = {}) {
        throw new Error('This pipeline is not yet supported in Transformers.js v3.'); // TODO: Remove when implemented
        if (!Array.isArray(texts)) {
            texts = [texts];
        }


        // Add global prefix, if present
        if (this.model.config.prefix) {
            texts = texts.map(x => this.model.config.prefix + x)
        }

        // Handle task specific params:
        const task_specific_params = this.model.config.task_specific_params
        if (task_specific_params && task_specific_params[this.task]) {
            // Add prefixes, if present
            if (task_specific_params[this.task].prefix) {
                texts = texts.map(x => task_specific_params[this.task].prefix + x)
            }

            // TODO update generation config
        }

        const tokenizer = this.tokenizer;
        const tokenizer_options = {
            padding: true,
            truncation: true,
        }
        let input_ids;
        if (this instanceof TranslationPipeline && '_build_translation_inputs' in tokenizer) {
            // TODO: move to Translation pipeline?
            // Currently put here to avoid code duplication
            // @ts-ignore
            input_ids = tokenizer._build_translation_inputs(texts, tokenizer_options, generate_kwargs).input_ids;

        } else {
            input_ids = tokenizer(texts, tokenizer_options).input_ids;
        }

        const outputTokenIds = await this.model.generate({ inputs: input_ids, ...generate_kwargs });

        return tokenizer.batch_decode(/** @type {Tensor} */(outputTokenIds), {
            skip_special_tokens: true,
        }).map(text => ({ [this._key]: text }));
    }
}


/**
 * @typedef {Object} SummarizationSingle
 * @property {string} summary_text The summary text.
 * @typedef {SummarizationSingle[]} SummarizationOutput
 * 
 * @callback SummarizationPipelineCallback Summarize the text(s) given as inputs.
 * @param {string|string[]} texts One or several articles (or one list of articles) to summarize.
 * @param {import('./generation/configuration_utils.js').GenerationConfig} [options] Additional keyword arguments to pass along to the generate method of the model.
 * @returns {Promise<SummarizationOutput|SummarizationOutput[]>}
 * 
 * @typedef {TextPipelineConstructorArgs & SummarizationPipelineCallback & Disposable} SummarizationPipelineType
 */

/**
 * A pipeline for summarization tasks, inheriting from Text2TextGenerationPipeline.
 * 
 * **Example:** Summarization w/ `Xenova/distilbart-cnn-6-6`.
 * ```javascript
 * const generator = await pipeline('summarization', 'Xenova/distilbart-cnn-6-6');
 * const text = 'The tower is 324 metres (1,063 ft) tall, about the same height as an 81-storey building, ' +
 *   'and the tallest structure in Paris. Its base is square, measuring 125 metres (410 ft) on each side. ' +
 *   'During its construction, the Eiffel Tower surpassed the Washington Monument to become the tallest ' +
 *   'man-made structure in the world, a title it held for 41 years until the Chrysler Building in New ' +
 *   'York City was finished in 1930. It was the first structure to reach a height of 300 metres. Due to ' +
 *   'the addition of a broadcasting aerial at the top of the tower in 1957, it is now taller than the ' +
 *   'Chrysler Building by 5.2 metres (17 ft). Excluding transmitters, the Eiffel Tower is the second ' +
 *   'tallest free-standing structure in France after the Millau Viaduct.';
 * const output = await generator(text, {
 *   max_new_tokens: 100,
 * });
 * // [{ summary_text: ' The Eiffel Tower is about the same height as an 81-storey building and the tallest structure in Paris. It is the second tallest free-standing structure in France after the Millau Viaduct.' }]
 * ```
 */
export class SummarizationPipeline extends (/** @type {new (options: TextPipelineConstructorArgs) => SummarizationPipelineType} */ (/** @type {any} */ (Text2TextGenerationPipeline))) {
    /** @type {'summary_text'} */
    _key = 'summary_text';

    /**
     * Create a new SummarizationPipeline.
     * @param {TextPipelineConstructorArgs} options An object used to instantiate the pipeline.
     */
    constructor(options) {
        super(options);
    }
}


/**
 * @typedef {Object} TranslationSingle
 * @property {string} translation_text The translated text.
 * @typedef {TranslationSingle[]} TranslationOutput
 * 
 * @callback TranslationPipelineCallback Translate the text(s) given as inputs.
 * @param {string|string[]} texts Texts to be translated.
 * @param {import('./generation/configuration_utils.js').GenerationConfig} [options] Additional keyword arguments to pass along to the generate method of the model.
 * @returns {Promise<TranslationOutput|TranslationOutput[]>}
 * 
 * @typedef {TextPipelineConstructorArgs & TranslationPipelineCallback & Disposable} TranslationPipelineType
 */

/**
 * Translates text from one language to another.
 * 
 * **Example:** Multilingual translation w/ `Xenova/nllb-200-distilled-600M`.
 * 
 * See [here](https://github.com/facebookresearch/flores/blob/main/flores200/README.md#languages-in-flores-200)
 * for the full list of languages and their corresponding codes.
 * 
 * ```javascript
 * const translator = await pipeline('translation', 'Xenova/nllb-200-distilled-600M');
 * const output = await translator('जीवन एक चॉकलेट बॉक्स की तरह है।', {
 *   src_lang: 'hin_Deva', // Hindi
 *   tgt_lang: 'fra_Latn', // French
 * });
 * // [{ translation_text: 'La vie est comme une boîte à chocolat.' }]
 * ```
 * 
 * **Example:** Multilingual translation w/ `Xenova/m2m100_418M`.
 * 
 * See [here](https://huggingface.co/facebook/m2m100_418M#languages-covered)
 * for the full list of languages and their corresponding codes.
 * 
 * ```javascript
 * const translator = await pipeline('translation', 'Xenova/m2m100_418M');
 * const output = await translator('生活就像一盒巧克力。', {
 *   src_lang: 'zh', // Chinese
 *   tgt_lang: 'en', // English
 * });
 * // [{ translation_text: 'Life is like a box of chocolate.' }]
 * ```
 * 
 * **Example:** Multilingual translation w/ `Xenova/mbart-large-50-many-to-many-mmt`.
 * 
 * See [here](https://huggingface.co/facebook/mbart-large-50-many-to-many-mmt#languages-covered)
 * for the full list of languages and their corresponding codes.
 * 
 * ```javascript
 * const translator = await pipeline('translation', 'Xenova/mbart-large-50-many-to-many-mmt');
 * const output = await translator('संयुक्त राष्ट्र के प्रमुख का कहना है कि सीरिया में कोई सैन्य समाधान नहीं है', {
 *   src_lang: 'hi_IN', // Hindi
 *   tgt_lang: 'fr_XX', // French
 * });
 * // [{ translation_text: 'Le chef des Nations affirme qu 'il n 'y a military solution in Syria.' }]
 * ```
 */
export class TranslationPipeline extends (/** @type {new (options: TextPipelineConstructorArgs) => TranslationPipelineType} */ (/** @type {any} */ (Text2TextGenerationPipeline))) {
    /** @type {'translation_text'} */
    _key = 'translation_text';

    /**
     * Create a new TranslationPipeline.
     * @param {TextPipelineConstructorArgs} options An object used to instantiate the pipeline.
     */
    constructor(options) {
        super(options);
    }
}

function isChat(x) {
    return Array.isArray(x) && x.every(x => 'role' in x && 'content' in x);
}

/**
 * @typedef {import('./tokenizers.js').Message[]} Chat
 * 
 * @typedef {Object} TextGenerationSingle
 * @property {string|Chat} generated_text The generated text.
 * @typedef {TextGenerationSingle[]} TextGenerationOutput
 * 
 * @typedef {Object} TextGenerationSpecificParams Parameters specific to text-generation pipelines.
 * @property {boolean} [add_special_tokens] Whether or not to add special tokens when tokenizing the sequences.
<<<<<<< HEAD
 * @typedef {import('./generation/configuration_utils.js').GenerationConfig & TextGenerationSpecificParams} TextGenerationConfig
=======
 * @property {boolean} [return_full_text=true] If set to `false` only added text is returned, otherwise the full text is returned.
 * @typedef {import('./utils/generation.js').GenerationConfigType & TextGenerationSpecificParams} TextGenerationConfig
>>>>>>> 64274313
 * 
 * @callback TextGenerationPipelineCallback Complete the prompt(s) given as inputs.
 * @param {string|string[]|Chat|Chat[]} texts One or several prompts (or one list of prompts) to complete.
 * @param {TextGenerationConfig} [options] Additional keyword arguments to pass along to the generate method of the model.
 * @returns {Promise<TextGenerationOutput|TextGenerationOutput[]>} An array or object containing the generated texts.
 * 
 * @typedef {TextPipelineConstructorArgs & TextGenerationPipelineCallback & Disposable} TextGenerationPipelineType
 */

/**
 * Language generation pipeline using any `ModelWithLMHead` or `ModelForCausalLM`.
 * This pipeline predicts the words that will follow a specified text prompt.
 * NOTE: For the full list of generation parameters, see [`GenerationConfig`](./utils/generation#module_utils/generation.GenerationConfig).
 * 
 * **Example:** Text generation with `Xenova/distilgpt2` (default settings).
 * ```javascript
 * const generator = await pipeline('text-generation', 'Xenova/distilgpt2');
 * const text = 'I enjoy walking with my cute dog,';
 * const output = await generator(text);
 * // [{ generated_text: "I enjoy walking with my cute dog, and I love to play with the other dogs." }]
 * ```
 * 
 * **Example:** Text generation with `Xenova/distilgpt2` (custom settings).
 * ```javascript
 * const generator = await pipeline('text-generation', 'Xenova/distilgpt2');
 * const text = 'Once upon a time, there was';
 * const output = await generator(text, {
 *   temperature: 2,
 *   max_new_tokens: 10,
 *   repetition_penalty: 1.5,
 *   no_repeat_ngram_size: 2,
 *   num_beams: 2,
 *   num_return_sequences: 2,
 * });
 * // [{
 * //   "generated_text": "Once upon a time, there was an abundance of information about the history and activities that"
 * // }, {
 * //   "generated_text": "Once upon a time, there was an abundance of information about the most important and influential"
 * // }]
 * ```
 * 
 * **Example:** Run code generation with `Xenova/codegen-350M-mono`.
 * ```javascript
 * const generator = await pipeline('text-generation', 'Xenova/codegen-350M-mono');
 * const text = 'def fib(n):';
 * const output = await generator(text, {
 *   max_new_tokens: 44,
 * });
 * // [{
 * //   generated_text: 'def fib(n):\n' +
 * //     '    if n == 0:\n' +
 * //     '        return 0\n' +
 * //     '    elif n == 1:\n' +
 * //     '        return 1\n' +
 * //     '    else:\n' +
 * //     '        return fib(n-1) + fib(n-2)\n'
 * // }]
 * ```
 */
export class TextGenerationPipeline extends (/** @type {new (options: TextPipelineConstructorArgs) => TextGenerationPipelineType} */ (Pipeline)) {

    /**
     * Create a new TextGenerationPipeline.
     * @param {TextPipelineConstructorArgs} options An object used to instantiate the pipeline.
     */
    constructor(options) {
        super(options);
    }

    /** @type {TextGenerationPipelineCallback} */
    async _call(texts, generate_kwargs = {}) {
<<<<<<< HEAD
        throw new Error('This pipeline is not yet supported in Transformers.js v3.'); // TODO: Remove when implemented
=======
        let isBatched = false;
        let isChatInput = false;

        // Normalize inputs
        /** @type {string[]} */
        let inputs;
        if (typeof texts === 'string') {
            inputs = texts = [texts];
        } else if (Array.isArray(texts) && texts.every(x => typeof x === 'string')) {
            isBatched = true;
            inputs = /** @type {string[]} */(texts);
        } else {
            if (isChat(texts)) {
                texts = [/** @type {Chat} */(texts)];
            } else if (Array.isArray(texts) && texts.every(isChat)) {
                isBatched = true;
            } else {
                throw new Error('Input must be a string, an array of strings, a Chat, or an array of Chats');
            }
            isChatInput = true;
>>>>>>> 64274313

            // If the input is a chat, we need to apply the chat template
            inputs = /** @type {string[]} */(/** @type {Chat[]} */ (texts).map(
                x => this.tokenizer.apply_chat_template(x, {
                    tokenize: false,
                    add_generation_prompt: true,
                })
            ));
        }

        // By default, do not add special tokens
        const add_special_tokens = generate_kwargs.add_special_tokens ?? false;

        // By default, return full text
        const return_full_text = isChatInput
            ? false
            : generate_kwargs.return_full_text ?? true;

        this.tokenizer.padding_side = 'left';
        const { input_ids, attention_mask } = this.tokenizer(inputs, {
            add_special_tokens,
            padding: true,
            truncation: true,
        });

        const outputTokenIds = /** @type {Tensor} */(await this.model.generate({
            inputs: input_ids,

            // TODO: add back?
            // inputs_attention_mask: attention_mask,
            ...generate_kwargs
        }));

        let decoded = this.tokenizer.batch_decode(outputTokenIds, {
            skip_special_tokens: true,
        });


        let promptLengths;
        if (!return_full_text && input_ids.dims.at(-1) > 0) {
            promptLengths = this.tokenizer.batch_decode(input_ids, {
                skip_special_tokens: true,
            }).map(x => x.length);
        }

        /** @type {TextGenerationOutput[]} */
        const toReturn = Array.from({ length: texts.length }, _ => []);
        for (let i = 0; i < decoded.length; ++i) {
            const textIndex = Math.floor(i / outputTokenIds.length * texts.length);

            if (promptLengths) {
                // Trim the decoded text to only include the generated part
                decoded[i] = decoded[i].slice(promptLengths[textIndex]);
            }
            toReturn[textIndex].push({
                generated_text: isChatInput
                    ? [
                        ...((/** @type {Chat[]} */(texts)[textIndex])),
                        { role: 'assistant', content: decoded[i] },
                    ]
                    : decoded[i]
            });
        }
        return (!isBatched && toReturn.length === 1) ? toReturn[0] : toReturn;
    }
}

/**
 * @typedef {Object} ZeroShotClassificationOutput
 * @property {string} sequence The sequence for which this is the output.
 * @property {string[]} labels The labels sorted by order of likelihood.
 * @property {number[]} scores The probabilities for each of the labels.
 * 
 * @typedef {Object} ZeroShotClassificationPipelineOptions Parameters specific to zero-shot classification pipelines.
 * @property {string} [hypothesis_template="This example is {}."] The template used to turn each
 * candidate label into an NLI-style hypothesis. The candidate label will replace the {} placeholder.
 * @property {boolean} [multi_label=false] Whether or not multiple candidate labels can be true.
 * If `false`, the scores are normalized such that the sum of the label likelihoods for each sequence
 * is 1. If `true`, the labels are considered independent and probabilities are normalized for each
 * candidate by doing a softmax of the entailment score vs. the contradiction score.
 * 
 * @callback ZeroShotClassificationPipelineCallback Classify the sequence(s) given as inputs.
 * @param {string|string[]} texts The sequence(s) to classify, will be truncated if the model input is too large.
 * @param {string|string[]} candidate_labels The set of possible class labels to classify each sequence into.
 * Can be a single label, a string of comma-separated labels, or a list of labels.
 * @param {ZeroShotClassificationPipelineOptions} [options] The options to use for zero-shot classification.
 * @returns {Promise<ZeroShotClassificationOutput|ZeroShotClassificationOutput[]>} An array or object containing the predicted labels and scores.
 * 
 * @typedef {TextPipelineConstructorArgs & ZeroShotClassificationPipelineCallback & Disposable} ZeroShotClassificationPipelineType
 */

/**
 * NLI-based zero-shot classification pipeline using a `ModelForSequenceClassification`
 * trained on NLI (natural language inference) tasks. Equivalent of `text-classification`
 * pipelines, but these models don't require a hardcoded number of potential classes, they
 * can be chosen at runtime. It usually means it's slower but it is **much** more flexible.
 * 
 * **Example:** Zero shot classification with `Xenova/mobilebert-uncased-mnli`.
 * ```javascript
 * const classifier = await pipeline('zero-shot-classification', 'Xenova/mobilebert-uncased-mnli');
 * const text = 'Last week I upgraded my iOS version and ever since then my phone has been overheating whenever I use your app.';
 * const labels = [ 'mobile', 'billing', 'website', 'account access' ];
 * const output = await classifier(text, labels);
 * // {
 * //   sequence: 'Last week I upgraded my iOS version and ever since then my phone has been overheating whenever I use your app.',
 * //   labels: [ 'mobile', 'website', 'billing', 'account access' ],
 * //   scores: [ 0.5562091040482018, 0.1843621307860853, 0.13942646639336376, 0.12000229877234923 ]
 * // }
 * ```
 * 
 * **Example:** Zero shot classification with `Xenova/nli-deberta-v3-xsmall` (multi-label).
 * ```javascript
 * const classifier = await pipeline('zero-shot-classification', 'Xenova/nli-deberta-v3-xsmall');
 * const text = 'I have a problem with my iphone that needs to be resolved asap!';
 * const labels = [ 'urgent', 'not urgent', 'phone', 'tablet', 'computer' ];
 * const output = await classifier(text, labels, { multi_label: true });
 * // {
 * //   sequence: 'I have a problem with my iphone that needs to be resolved asap!',
 * //   labels: [ 'urgent', 'phone', 'computer', 'tablet', 'not urgent' ],
 * //   scores: [ 0.9958870956360275, 0.9923963400697035, 0.002333537946160235, 0.0015134138567598765, 0.0010699384208377163 ]
 * // }
 * ```
 */
export class ZeroShotClassificationPipeline extends (/** @type {new (options: TextPipelineConstructorArgs) => ZeroShotClassificationPipelineType} */ (Pipeline)) {
    /**
     * Create a new ZeroShotClassificationPipeline.
     * @param {TextPipelineConstructorArgs} options An object used to instantiate the pipeline.
     */
    constructor(options) {
        super(options);

        // Use model config to get label2id mapping
        this.label2id = Object.fromEntries(
            Object.entries((/** @type {any} */(this).model).config.label2id).map(
                ([k, v]) => [k.toLowerCase(), v]
            )
        );

        this.entailment_id = this.label2id['entailment'];
        if (this.entailment_id === undefined) {
            console.warn("Could not find 'entailment' in label2id mapping. Using 2 as entailment_id.");
            this.entailment_id = 2;
        }

        this.contradiction_id = this.label2id['contradiction'] ?? this.label2id['not_entailment'];
        if (this.contradiction_id === undefined) {
            console.warn("Could not find 'contradiction' in label2id mapping. Using 0 as contradiction_id.");
            this.contradiction_id = 0;
        }
    }

    /** @type {ZeroShotClassificationPipelineCallback} */
    async _call(texts, candidate_labels, {
        hypothesis_template = "This example is {}.",
        multi_label = false,
    } = {}) {

        const isBatched = Array.isArray(texts);
        if (!isBatched) {
            texts = [/** @type {string} */ (texts)];
        }
        if (!Array.isArray(candidate_labels)) {
            candidate_labels = [candidate_labels];
        }

        // Insert labels into hypothesis template
        const hypotheses = candidate_labels.map(
            x => hypothesis_template.replace('{}', x)
        );

        // How to perform the softmax over the logits:
        //  - true:  softmax over the entailment vs. contradiction dim for each label independently
        //  - false: softmax the "entailment" logits over all candidate labels
        const softmaxEach = multi_label || candidate_labels.length === 1;

        /** @type {ZeroShotClassificationOutput[]} */
        const toReturn = [];
        for (const premise of texts) {
            const entails_logits = [];

            for (const hypothesis of hypotheses) {
                const inputs = this.tokenizer(premise, {
                    text_pair: hypothesis,
                    padding: true,
                    truncation: true,
                })
                const outputs = await this.model(inputs)

                if (softmaxEach) {
                    entails_logits.push([
                        outputs.logits.data[this.contradiction_id],
                        outputs.logits.data[this.entailment_id]
                    ])
                } else {
                    entails_logits.push(outputs.logits.data[this.entailment_id])
                }
            }

            /** @type {number[]} */
            const scores = softmaxEach
                ? entails_logits.map(x => softmax(x)[1])
                : softmax(entails_logits);

            // Sort by scores (desc) and return scores with indices
            const scores_sorted = scores
                .map((x, i) => [x, i])
                .sort((a, b) => (b[0] - a[0]));

            toReturn.push({
                sequence: premise,
                labels: scores_sorted.map(x => candidate_labels[x[1]]),
                scores: scores_sorted.map(x => x[0]),
            });
        }
        return isBatched ? toReturn : toReturn[0];
    }
}

/**
 * @typedef {Object} FeatureExtractionPipelineOptions Parameters specific to feature extraction pipelines.
 * @property {'none'|'mean'|'cls'} [pooling="none"] The pooling method to use.
 * @property {boolean} [normalize=false] Whether or not to normalize the embeddings in the last dimension.
 * @property {boolean} [quantize=false] Whether or not to quantize the embeddings.
 * @property {'binary'|'ubinary'} [precision='binary'] The precision to use for quantization. 
 * 
 * @callback FeatureExtractionPipelineCallback Extract the features of the input(s).
 * @param {string|string[]} texts One or several texts (or one list of texts) to get the features of.
 * @param {FeatureExtractionPipelineOptions} [options] The options to use for feature extraction.
 * @returns {Promise<Tensor>} The features computed by the model.
 * 
 * @typedef {TextPipelineConstructorArgs & FeatureExtractionPipelineCallback & Disposable} FeatureExtractionPipelineType
 */

/**
 * Feature extraction pipeline using no model head. This pipeline extracts the hidden
 * states from the base transformer, which can be used as features in downstream tasks.
 * 
 * **Example:** Run feature extraction with `bert-base-uncased` (without pooling/normalization).
 * ```javascript
 * const extractor = await pipeline('feature-extraction', 'Xenova/bert-base-uncased', { revision: 'default' });
 * const output = await extractor('This is a simple test.');
 * // Tensor {
 * //   type: 'float32',
 * //   data: Float32Array [0.05939924716949463, 0.021655935794115067, ...],
 * //   dims: [1, 8, 768]
 * // }
 * ```
 * 
 * **Example:** Run feature extraction with `bert-base-uncased` (with pooling/normalization).
 * ```javascript
 * const extractor = await pipeline('feature-extraction', 'Xenova/bert-base-uncased', { revision: 'default' });
 * const output = await extractor('This is a simple test.', { pooling: 'mean', normalize: true });
 * // Tensor {
 * //   type: 'float32',
 * //   data: Float32Array [0.03373778983950615, -0.010106077417731285, ...],
 * //   dims: [1, 768]
 * // }
 * ```
 * 
 * **Example:** Calculating embeddings with `sentence-transformers` models.
 * ```javascript
 * const extractor = await pipeline('feature-extraction', 'Xenova/all-MiniLM-L6-v2');
 * const output = await extractor('This is a simple test.', { pooling: 'mean', normalize: true });
 * // Tensor {
 * //   type: 'float32',
 * //   data: Float32Array [0.09094982594251633, -0.014774246141314507, ...],
 * //   dims: [1, 384]
 * // }
 * ```
 * **Example:** Calculating binary embeddings with `sentence-transformers` models.
 * ```javascript
 * const extractor = await pipeline('feature-extraction', 'Xenova/all-MiniLM-L6-v2');
 * const output = await extractor('This is a simple test.', { pooling: 'mean', quantize: true, precision: 'binary' });
 * // Tensor {
 * //   type: 'int8',
 * //   data: Int8Array [49, 108, 24, ...],
 * //   dims: [1, 48]
 * // }
 * ```
 */
export class FeatureExtractionPipeline extends (/** @type {new (options: TextPipelineConstructorArgs) => FeatureExtractionPipelineType} */ (Pipeline)) {
    /**
     * Create a new FeatureExtractionPipeline.
     * @param {TextPipelineConstructorArgs} options An object used to instantiate the pipeline.
     */
    constructor(options) {
        super(options);
    }

    /** @type {FeatureExtractionPipelineCallback} */
    async _call(texts, {
        pooling = /** @type {'none'} */('none'),
        normalize = false,
        quantize = false,
        precision = /** @type {'binary'} */('binary'),
    } = {}) {

        // Run tokenization
        const model_inputs = this.tokenizer(texts, {
            padding: true,
            truncation: true,
        });

        // Run model
        const outputs = await this.model(model_inputs)

        // TODO: Provide warning to the user that they might be using model which was not exported
        // specifically for feature extraction
        // console.log(this.model.config)
        // console.log(outputs)

        /** @type {Tensor} */
        let result = outputs.last_hidden_state ?? outputs.logits;
        if (pooling === 'none') {
            // Skip pooling
        } else if (pooling === 'mean') {
            result = mean_pooling(result, model_inputs.attention_mask);
        } else if (pooling === 'cls') {
            result = result.slice(null, 0);
        } else {
            throw Error(`Pooling method '${pooling}' not supported.`);
        }

        if (normalize) {
            result = result.normalize(2, -1);
        }

        if (quantize) {
            result = quantize_embeddings(result, precision);
        }

        return result;
    }
}


/**
 * @typedef {Object} ImageFeatureExtractionPipelineOptions Parameters specific to image feature extraction pipelines.
 * @property {boolean} [pool=null] Whether or not to return the pooled output. If set to `false`, the model will return the raw hidden states.
 * 
 * @callback ImageFeatureExtractionPipelineCallback Extract the features of the input(s).
 * @param {ImagePipelineInputs} images One or several images (or one list of images) to get the features of.
 * @param {ImageFeatureExtractionPipelineOptions} [options] The options to use for image feature extraction.
 * @returns {Promise<Tensor>} The image features computed by the model.
 * 
 * @typedef {ImagePipelineConstructorArgs & ImageFeatureExtractionPipelineCallback & Disposable} ImageFeatureExtractionPipelineType
 */

/**
 * Image feature extraction pipeline using no model head. This pipeline extracts the hidden
 * states from the base transformer, which can be used as features in downstream tasks.
 * 
 * **Example:** Perform image feature extraction with `Xenova/vit-base-patch16-224-in21k`.
 * ```javascript
 * const image_feature_extractor = await pipeline('image-feature-extraction', 'Xenova/vit-base-patch16-224-in21k');
 * const url = 'https://huggingface.co/datasets/huggingface/documentation-images/resolve/main/cats.png';
 * const features = await image_feature_extractor(url);
 * // Tensor {
 * //   dims: [ 1, 197, 768 ],
 * //   type: 'float32',
 * //   data: Float32Array(151296) [ ... ],
 * //   size: 151296
 * // }
 * ```
 * 
 * **Example:** Compute image embeddings with `Xenova/clip-vit-base-patch32`.
 * ```javascript
 * const image_feature_extractor = await pipeline('image-feature-extraction', 'Xenova/clip-vit-base-patch32');
 * const url = 'https://huggingface.co/datasets/huggingface/documentation-images/resolve/main/cats.png';
 * const features = await image_feature_extractor(url);
 * // Tensor {
 * //   dims: [ 1, 512 ],
 * //   type: 'float32',
 * //   data: Float32Array(512) [ ... ],
 * //   size: 512
 * // }
 * ```
 */
export class ImageFeatureExtractionPipeline extends (/** @type {new (options: ImagePipelineConstructorArgs) => ImageFeatureExtractionPipelineType} */ (Pipeline)) {
    /**
     * Create a new ImageFeatureExtractionPipeline.
     * @param {ImagePipelineConstructorArgs} options An object used to instantiate the pipeline.
     */
    constructor(options) {
        super(options);
    }

    /** @type {ImageFeatureExtractionPipelineCallback} */
    async _call(images, {
        pool = null,
    } = {}) {

        const preparedImages = await prepareImages(images);
        const { pixel_values } = await this.processor(preparedImages);
        const outputs = await this.model({ pixel_values });

        /** @type {Tensor} */
        let result;
        if (pool) {
            if (!('pooler_output' in outputs)) {
                throw Error(`No pooled output was returned. Make sure the model has a 'pooler' layer when using the 'pool' option.`);
            }
            result = outputs.pooler_output;

        } else {
            result = outputs.last_hidden_state ?? outputs.logits ?? outputs.image_embeds;
        }
        return result;
    }
}

// TODO
// export class SentenceSimilarityPipeline extends Pipeline {
// }

/**
 * @typedef {Object} AudioClassificationSingle
 * @property {string} label The label predicted.
 * @property {number} score The corresponding probability.
 * @typedef {AudioClassificationSingle[]} AudioClassificationOutput
 * 
 * @typedef {Object} AudioClassificationPipelineOptions Parameters specific to audio classification pipelines.
 * @property {number} [topk=null] The number of top labels that will be returned by the pipeline.
 * If the provided number is `null` or higher than the number of labels available in the model configuration,
 * it will default to the number of labels.
 * 
 * @callback AudioClassificationPipelineCallback Classify the sequence(s) given as inputs.
 * @param {AudioPipelineInputs} audio The input audio file(s) to be classified. The input is either:
 * - `string` or `URL` that is the filename/URL of the audio file, the file will be read at the processor's sampling rate
 * to get the waveform using the [`AudioContext`](https://developer.mozilla.org/en-US/docs/Web/API/AudioContext) API.
 * If `AudioContext` is not available, you should pass the raw waveform in as a Float32Array of shape `(n, )`.
 * - `Float32Array` or `Float64Array` of shape `(n, )`, representing the raw audio at the correct sampling rate (no further check will be done).
 * @param {AudioClassificationPipelineOptions} [options] The options to use for audio classification.
 * @returns {Promise<AudioClassificationOutput|AudioClassificationOutput[]>} An array or object containing the predicted labels and scores.
 * 
 * @typedef {AudioPipelineConstructorArgs & AudioClassificationPipelineCallback & Disposable} AudioClassificationPipelineType
 */

/**
 * Audio classification pipeline using any `AutoModelForAudioClassification`.
 * This pipeline predicts the class of a raw waveform or an audio file.
 * 
 * **Example:** Perform audio classification with `Xenova/wav2vec2-large-xlsr-53-gender-recognition-librispeech`.
 * ```javascript
 * const classifier = await pipeline('audio-classification', 'Xenova/wav2vec2-large-xlsr-53-gender-recognition-librispeech');
 * const url = 'https://huggingface.co/datasets/Xenova/transformers.js-docs/resolve/main/jfk.wav';
 * const output = await classifier(url);
 * // [
 * //   { label: 'male', score: 0.9981542229652405 },
 * //   { label: 'female', score: 0.001845747814513743 }
 * // ]
 * ```
 * 
 * **Example:** Perform audio classification with `Xenova/ast-finetuned-audioset-10-10-0.4593` and return top 4 results.
 * ```javascript
 * const classifier = await pipeline('audio-classification', 'Xenova/ast-finetuned-audioset-10-10-0.4593');
 * const url = 'https://huggingface.co/datasets/Xenova/transformers.js-docs/resolve/main/cat_meow.wav';
 * const output = await classifier(url, { topk: 4 });
 * // [
 * //   { label: 'Meow', score: 0.5617874264717102 },
 * //   { label: 'Cat', score: 0.22365376353263855 },
 * //   { label: 'Domestic animals, pets', score: 0.1141069084405899 },
 * //   { label: 'Animal', score: 0.08985692262649536 },
 * // ]
 * ```
 */
export class AudioClassificationPipeline extends (/** @type {new (options: AudioPipelineConstructorArgs) => AudioClassificationPipelineType} */ (Pipeline)) {

    /**
     * Create a new AudioClassificationPipeline.
     * @param {AudioPipelineConstructorArgs} options An object used to instantiate the pipeline.
     */
    constructor(options) {
        super(options);
    }

    /** @type {AudioClassificationPipelineCallback} */
    async _call(audio, {
        topk = null
    } = {}) {

        const single = !Array.isArray(audio);

        const sampling_rate = this.processor.feature_extractor.config.sampling_rate;
        const preparedAudios = await prepareAudios(audio, sampling_rate);

        const id2label = this.model.config.id2label;

        const toReturn = [];
        for (const aud of preparedAudios) {
            const inputs = await this.processor(aud);
            const output = await this.model(inputs);
            const logits = output.logits[0];

            const scores = getTopItems(softmax(logits.data), topk);

            const vals = scores.map(x => ({
                label: /** @type {string} */ (id2label[x[0]]),
                score: /** @type {number} */ (x[1]),
            }));

            if (topk === 1) {
                toReturn.push(...vals);
            } else {
                toReturn.push(vals);
            }
        }
        return !single || topk === 1 ? /** @type {AudioClassificationOutput} */ (toReturn) : /** @type {AudioClassificationOutput[]} */ (toReturn)[0];
    }
}

/**
 * @typedef {Object} ZeroShotAudioClassificationOutput
 * @property {string} label The label identified by the model. It is one of the suggested `candidate_label`.
 * @property {number} score The score attributed by the model for that label (between 0 and 1).
 * 
 * @typedef {Object} ZeroShotAudioClassificationPipelineOptions Parameters specific to zero-shot audio classification pipelines.
 * @property {string} [hypothesis_template="This is a sound of {}."] The sentence used in conjunction with `candidate_labels`
 * to attempt the audio classification by replacing the placeholder with the candidate_labels.
 * Then likelihood is estimated by using `logits_per_audio`.
 * 
 * @callback ZeroShotAudioClassificationPipelineCallback Classify the sequence(s) given as inputs.
 * @param {AudioPipelineInputs} audio The input audio file(s) to be classified. The input is either:
 * - `string` or `URL` that is the filename/URL of the audio file, the file will be read at the processor's sampling rate
 * to get the waveform using the [`AudioContext`](https://developer.mozilla.org/en-US/docs/Web/API/AudioContext) API.
 * If `AudioContext` is not available, you should pass the raw waveform in as a Float32Array of shape `(n, )`.
 * - `Float32Array` or `Float64Array` of shape `(n, )`, representing the raw audio at the correct sampling rate (no further check will be done).
 * @param {string[]} candidate_labels The candidate labels for this audio.
 * @param {ZeroShotAudioClassificationPipelineOptions} [options] The options to use for zero-shot audio classification.
 * @returns {Promise<ZeroShotAudioClassificationOutput[]|ZeroShotAudioClassificationOutput[][]>} An array of objects containing the predicted labels and scores.
 * 
 * @typedef {TextAudioPipelineConstructorArgs & ZeroShotAudioClassificationPipelineCallback & Disposable} ZeroShotAudioClassificationPipelineType
 */

/**
 * Zero shot audio classification pipeline using `ClapModel`. This pipeline predicts the class of an audio when you
 * provide an audio and a set of `candidate_labels`.
 * 
 * **Example**: Perform zero-shot audio classification with `Xenova/clap-htsat-unfused`.
 * ```javascript
 * const classifier = await pipeline('zero-shot-audio-classification', 'Xenova/clap-htsat-unfused');
 * const audio = 'https://huggingface.co/datasets/Xenova/transformers.js-docs/resolve/main/dog_barking.wav';
 * const candidate_labels = ['dog', 'vaccum cleaner'];
 * const scores = await classifier(audio, candidate_labels);
 * // [
 * //   { score: 0.9993992447853088, label: 'dog' },
 * //   { score: 0.0006007603369653225, label: 'vaccum cleaner' }
 * // ]
 * ```
 */
export class ZeroShotAudioClassificationPipeline extends (/** @type {new (options: TextAudioPipelineConstructorArgs) => ZeroShotAudioClassificationPipelineType} */ (Pipeline)) {

    /**
     * Create a new ZeroShotAudioClassificationPipeline.
     * @param {TextAudioPipelineConstructorArgs} options An object used to instantiate the pipeline.
     */
    constructor(options) {
        super(options);
    }

    /** @type {ZeroShotAudioClassificationPipelineCallback} */
    async _call(audio, candidate_labels, {
        hypothesis_template = "This is a sound of {}."
    } = {}) {

        const single = !Array.isArray(audio);
        if (single) {
            audio = [/** @type {AudioInput} */ (audio)];
        }

        // Insert label into hypothesis template 
        const texts = candidate_labels.map(
            x => hypothesis_template.replace('{}', x)
        );

        // Run tokenization
        const text_inputs = this.tokenizer(texts, {
            padding: true,
            truncation: true,
        });

        const sampling_rate = this.processor.feature_extractor.config.sampling_rate;
        const preparedAudios = await prepareAudios(audio, sampling_rate);

        const toReturn = [];
        for (const aud of preparedAudios) {
            const audio_inputs = await this.processor(aud);

            // Run model with both text and audio inputs
            const output = await this.model({ ...text_inputs, ...audio_inputs });

            // Compute softmax per audio
            const probs = softmax(output.logits_per_audio.data);

            toReturn.push([...probs].map((x, i) => ({
                score: x,
                label: candidate_labels[i]
            })));
        }
        return single ? toReturn[0] : toReturn;
    }
}

/**
 * @typedef {{stride: number[], input_features: Tensor, is_last: boolean, tokens?: number[], token_timestamps?: number[]}} ChunkCallbackItem
 * @callback ChunkCallback
 * @param {ChunkCallbackItem} chunk The chunk to process.
 */

/**
 * @typedef {Object} Chunk
 * @property {[number, number]} timestamp The start and end timestamp of the chunk in seconds.
 * @property {string} text The recognized text.
 */

/**
 * @typedef {Object} AutomaticSpeechRecognitionOutput
 * @property {string} text The recognized text.
 * @property {Chunk[]} [chunks] When using `return_timestamps`, the `chunks` will become a list
 * containing all the various text chunks identified by the model.
 * 
 * @typedef {Object} AutomaticSpeechRecognitionSpecificParams Parameters specific to automatic-speech-recognition pipelines.
 * @property {boolean|'word'} [kwargs.return_timestamps] Whether to return timestamps or not. Default is `false`.
 * @property {number} [kwargs.chunk_length_s] The length of audio chunks to process in seconds. Default is 0 (no chunking).
 * @property {number} [kwargs.stride_length_s] The length of overlap between consecutive audio chunks in seconds. If not provided, defaults to `chunk_length_s / 6`.
 * @property {ChunkCallback} [kwargs.chunk_callback] Callback function to be called with each chunk processed.
 * @property {boolean} [kwargs.force_full_sequences] Whether to force outputting full sequences or not. Default is `false`.
 * @property {string} [kwargs.language] The source language. Default is `null`, meaning it should be auto-detected. Use this to potentially improve performance if the source language is known.
 * @property {string} [kwargs.task] The task to perform. Default is `null`, meaning it should be auto-detected.
 * @property {number[][]} [kwargs.forced_decoder_ids] A list of pairs of integers which indicates a mapping from generation indices to token indices
 * that will be forced before sampling. For example, [[1, 123]] means the second generated token will always be a token of index 123.
 * @property {number} [num_frames] The number of frames in the input audio.
 * @typedef {import('./generation/configuration_utils.js').GenerationConfig & AutomaticSpeechRecognitionSpecificParams} AutomaticSpeechRecognitionConfig
 * 
 * @callback AutomaticSpeechRecognitionPipelineCallback Transcribe the audio sequence(s) given as inputs to text.
 * @param {AudioPipelineInputs} audio The input audio file(s) to be transcribed. The input is either:
 * - `string` or `URL` that is the filename/URL of the audio file, the file will be read at the processor's sampling rate
 * to get the waveform using the [`AudioContext`](https://developer.mozilla.org/en-US/docs/Web/API/AudioContext) API.
 * If `AudioContext` is not available, you should pass the raw waveform in as a Float32Array of shape `(n, )`.
 * - `Float32Array` or `Float64Array` of shape `(n, )`, representing the raw audio at the correct sampling rate (no further check will be done).
 * @param {AutomaticSpeechRecognitionConfig} [options] Additional keyword arguments to pass along to the generate method of the model.
 * @returns {Promise<AutomaticSpeechRecognitionOutput|AutomaticSpeechRecognitionOutput[]>} An object containing the transcription text and optionally timestamps if `return_timestamps` is `true`.
 * 
 * @typedef {TextAudioPipelineConstructorArgs & AutomaticSpeechRecognitionPipelineCallback & Disposable} AutomaticSpeechRecognitionPipelineType
 */

/**
 * Pipeline that aims at extracting spoken text contained within some audio.
 *
 * **Example:** Transcribe English.
 * ```javascript
 * const transcriber = await pipeline('automatic-speech-recognition', 'Xenova/whisper-tiny.en');
 * const url = 'https://huggingface.co/datasets/Xenova/transformers.js-docs/resolve/main/jfk.wav';
 * const output = await transcriber(url);
 * // { text: " And so my fellow Americans ask not what your country can do for you, ask what you can do for your country." }
 * ```
 * 
 * **Example:** Transcribe English w/ timestamps.
 * ```javascript
 * const transcriber = await pipeline('automatic-speech-recognition', 'Xenova/whisper-tiny.en');
 * const url = 'https://huggingface.co/datasets/Xenova/transformers.js-docs/resolve/main/jfk.wav';
 * const output = await transcriber(url, { return_timestamps: true });
 * // {
 * //   text: " And so my fellow Americans ask not what your country can do for you, ask what you can do for your country."
 * //   chunks: [
 * //     { timestamp: [0, 8],  text: " And so my fellow Americans ask not what your country can do for you" }
 * //     { timestamp: [8, 11], text: " ask what you can do for your country." }
 * //   ]
 * // }
 * ```
 * 
 * **Example:** Transcribe English w/ word-level timestamps.
 * ```javascript
 * const transcriber = await pipeline('automatic-speech-recognition', 'Xenova/whisper-tiny.en');
 * const url = 'https://huggingface.co/datasets/Xenova/transformers.js-docs/resolve/main/jfk.wav';
 * const output = await transcriber(url, { return_timestamps: 'word' });
 * // {
 * //   "text": " And so my fellow Americans ask not what your country can do for you ask what you can do for your country.",
 * //   "chunks": [
 * //     { "text": " And", "timestamp": [0, 0.78] },
 * //     { "text": " so", "timestamp": [0.78, 1.06] },
 * //     { "text": " my", "timestamp": [1.06, 1.46] },
 * //     ...
 * //     { "text": " for", "timestamp": [9.72, 9.92] },
 * //     { "text": " your", "timestamp": [9.92, 10.22] },
 * //     { "text": " country.", "timestamp": [10.22, 13.5] }
 * //   ]
 * // }
 * ```
 * 
 * **Example:** Transcribe French.
 * ```javascript
 * const transcriber = await pipeline('automatic-speech-recognition', 'Xenova/whisper-small');
 * const url = 'https://huggingface.co/datasets/Xenova/transformers.js-docs/resolve/main/french-audio.mp3';
 * const output = await transcriber(url, { language: 'french', task: 'transcribe' });
 * // { text: " J'adore, j'aime, je n'aime pas, je déteste." }
 * ```
 * 
 * **Example:** Translate French to English.
 * ```javascript
 * const transcriber = await pipeline('automatic-speech-recognition', 'Xenova/whisper-small');
 * const url = 'https://huggingface.co/datasets/Xenova/transformers.js-docs/resolve/main/french-audio.mp3';
 * const output = await transcriber(url, { language: 'french', task: 'translate' });
 * // { text: " I love, I like, I don't like, I hate." }
 * ```
 * 
 * **Example:** Transcribe/translate audio longer than 30 seconds.
 * ```javascript
 * const transcriber = await pipeline('automatic-speech-recognition', 'Xenova/whisper-tiny.en');
 * const url = 'https://huggingface.co/datasets/Xenova/transformers.js-docs/resolve/main/ted_60.wav';
 * const output = await transcriber(url, { chunk_length_s: 30, stride_length_s: 5 });
 * // { text: " So in college, I was a government major, which means [...] So I'd start off light and I'd bump it up" }
 * ```
 */
export class AutomaticSpeechRecognitionPipeline extends (/** @type {new (options: TextAudioPipelineConstructorArgs) => AutomaticSpeechRecognitionPipelineType} */ (Pipeline)) {

    /**
     * Create a new AutomaticSpeechRecognitionPipeline.
     * @param {TextAudioPipelineConstructorArgs} options An object used to instantiate the pipeline.
     */
    constructor(options) {
        super(options);
    }

    /** @type {AutomaticSpeechRecognitionPipelineCallback} */
    async _call(audio, kwargs = {}) {
        throw new Error('This pipeline is not yet supported in Transformers.js v3.'); // TODO: Remove when implemented
        switch (this.model.config.model_type) {
            case 'whisper':
                return this._call_whisper(audio, kwargs)
            case 'wav2vec2':
            case 'wav2vec2-bert':
            case 'unispeech':
            case 'unispeech-sat':
            case 'hubert':
                return this._call_wav2vec2(audio, kwargs)
            default:
                throw new Error(`AutomaticSpeechRecognitionPipeline does not support model type '${this.model.config.model_type}'.`)
        }
    }

    /**
     * @type {AutomaticSpeechRecognitionPipelineCallback}
     * @private
     */
    async _call_wav2vec2(audio, kwargs = {}) {
        // TODO use kwargs

        if (kwargs.language) {
            console.warn('`language` parameter is not yet supported for `wav2vec2` models, defaulting to "English".');
        }
        if (kwargs.task) {
            console.warn('`task` parameter is not yet supported for `wav2vec2` models, defaulting to "transcribe".');
        }

        const single = !Array.isArray(audio);
        if (single) {
            audio = [/** @type {AudioInput} */ (audio)];
        }

        const sampling_rate = this.processor.feature_extractor.config.sampling_rate;
        const preparedAudios = await prepareAudios(audio, sampling_rate);

        const toReturn = [];
        for (const aud of preparedAudios) {
            const inputs = await this.processor(aud);
            const output = await this.model(inputs);
            const logits = output.logits[0];

            const predicted_ids = [];
            for (const item of logits) {
                predicted_ids.push(max(item.data)[1])
            }
            const predicted_sentences = this.tokenizer.decode(predicted_ids)
            toReturn.push({ text: predicted_sentences })
        }
        return single ? toReturn[0] : toReturn;
    }

    /**
     * @type {AutomaticSpeechRecognitionPipelineCallback}
     * @private
     */
    async _call_whisper(audio, kwargs = {}) {

        const return_timestamps = kwargs.return_timestamps ?? false;
        const chunk_length_s = kwargs.chunk_length_s ?? 0;
        const chunk_callback = kwargs.chunk_callback ?? null;
        const force_full_sequences = kwargs.force_full_sequences ?? false;
        let stride_length_s = kwargs.stride_length_s ?? null;

        if (return_timestamps === 'word') {
            kwargs['return_token_timestamps'] = true;
        }

        const language = pop(kwargs, 'language', null);
        const task = pop(kwargs, 'task', null);

        if (language || task || return_timestamps) {
            if (kwargs.forced_decoder_ids) {
                throw new Error("Cannot specify `language`/`task`/`return_timestamps` and `forced_decoder_ids` at the same time.")
            }
            // @ts-ignore
            const decoder_prompt_ids = this.tokenizer.get_decoder_prompt_ids({ language, task, no_timestamps: !return_timestamps })
            if (decoder_prompt_ids.length > 0) {
                kwargs.forced_decoder_ids = decoder_prompt_ids;
            }
        }

        const single = !Array.isArray(audio);
        if (single) {
            audio = [/** @type {AudioInput} */ (audio)];
        }

        const time_precision = this.processor.feature_extractor.config.chunk_length / this.model.config.max_source_positions;
        const hop_length = this.processor.feature_extractor.config.hop_length;

        const sampling_rate = this.processor.feature_extractor.config.sampling_rate;
        const preparedAudios = await prepareAudios(audio, sampling_rate);

        const toReturn = [];
        for (const aud of preparedAudios) {
            /** @type {ChunkCallbackItem[]} */
            let chunks = [];
            if (chunk_length_s > 0) {
                if (stride_length_s === null) {
                    stride_length_s = chunk_length_s / 6;
                } else if (chunk_length_s <= stride_length_s) {
                    throw Error("`chunk_length_s` must be larger than `stride_length_s`.")
                }

                // TODO support different stride_length_s (for left and right)

                const window = sampling_rate * chunk_length_s;
                const stride = sampling_rate * stride_length_s;
                const jump = window - 2 * stride;
                let offset = 0;

                // Create subarrays of audio with overlaps

                while (offset < aud.length) {
                    const subarr = aud.subarray(offset, offset + window);
                    const feature = await this.processor(subarr);

                    const isFirst = offset === 0;
                    const isLast = offset + jump >= aud.length;
                    chunks.push({
                        stride: [
                            subarr.length,
                            isFirst ? 0 : stride,
                            isLast ? 0 : stride
                        ],
                        input_features: feature.input_features,
                        is_last: isLast
                    })
                    offset += jump;
                }

            } else {
                chunks = [{
                    stride: [aud.length, 0, 0],
                    input_features: (await this.processor(aud)).input_features,
                    is_last: true
                }]
            }

            // Generate for each set of input features
            for (const chunk of chunks) {
                kwargs.num_frames = Math.floor(chunk.stride[0] / hop_length);

                // NOTE: doing sequentially for now
                const data = await this.model.generate({ inputs: chunk.input_features, ...kwargs });

                // TODO: Right now we only get top beam
                if (return_timestamps === 'word') {
                    chunk.tokens = data.sequences[0];
                    chunk.token_timestamps = data.token_timestamps.tolist()[0].map(
                        (/** @type {number} */ x) => round(x, 2)
                    );

                } else {
                    chunk.tokens = data[0];
                }

                // convert stride to seconds
                chunk.stride = chunk.stride.map(x => x / sampling_rate);

                if (chunk_callback !== null) {
                    chunk_callback(chunk)
                }
            }

            // Merge text chunks
            // @ts-ignore
            const [full_text, optional] = this.tokenizer._decode_asr(chunks, {
                time_precision, return_timestamps, force_full_sequences
            });

            toReturn.push({ text: full_text, ...optional })
        }
        return single ? toReturn[0] : toReturn;
    }
}

/**
 * @typedef {Object} ImageToTextSingle
 * @property {string} generated_text The generated text.
 * @typedef {ImageToTextSingle[]} ImageToTextOutput
 * 
 * @callback ImageToTextPipelineCallback Assign labels to the image(s) passed as inputs.
 * @param {ImagePipelineInputs} texts The images to be captioned.
 * @param {import('./generation/configuration_utils.js').GenerationConfig} [options] Additional keyword arguments to pass along to the generate method of the model.
 * @returns {Promise<ImageToTextOutput|ImageToTextOutput[]>} An object (or array of objects) containing the generated text(s).
 * 
 * @typedef {TextImagePipelineConstructorArgs & ImageToTextPipelineCallback & Disposable} ImageToTextPipelineType
 */

/**
 * Image To Text pipeline using a `AutoModelForVision2Seq`. This pipeline predicts a caption for a given image.
 * 
 * **Example:** Generate a caption for an image w/ `Xenova/vit-gpt2-image-captioning`.
 * ```javascript
 * const captioner = await pipeline('image-to-text', 'Xenova/vit-gpt2-image-captioning');
 * const url = 'https://huggingface.co/datasets/Xenova/transformers.js-docs/resolve/main/cats.jpg';
 * const output = await captioner(url);
 * // [{ generated_text: 'a cat laying on a couch with another cat' }]
 * ```
 * 
 * **Example:** Optical Character Recognition (OCR) w/ `Xenova/trocr-small-handwritten`.
 * ```javascript
 * const captioner = await pipeline('image-to-text', 'Xenova/trocr-small-handwritten');
 * const url = 'https://huggingface.co/datasets/Xenova/transformers.js-docs/resolve/main/handwriting.jpg';
 * const output = await captioner(url);
 * // [{ generated_text: 'Mr. Brown commented icily.' }]
 * ```
 */
export class ImageToTextPipeline extends (/** @type {new (options: TextImagePipelineConstructorArgs) => ImageToTextPipelineType} */ (Pipeline)) {

    /**
     * Create a new ImageToTextPipeline.
     * @param {TextImagePipelineConstructorArgs} options An object used to instantiate the pipeline.
     */
    constructor(options) {
        super(options);
    }

    /** @type {ImageToTextPipelineCallback} */
    async _call(images, generate_kwargs = {}) {
        throw new Error('This pipeline is not yet supported in Transformers.js v3.'); // TODO: Remove when implemented

        const isBatched = Array.isArray(images);
        const preparedImages = await prepareImages(images);

        const { pixel_values } = await this.processor(preparedImages);

        const toReturn = [];
        for (const batch of pixel_values) {
            batch.dims = [1, ...batch.dims]
            const output = await this.model.generate({ inputs: batch, ...generate_kwargs });
            const decoded = this.tokenizer.batch_decode(/** @type {Tensor} */(output), {
                skip_special_tokens: true,
            }).map(x => ({ generated_text: x.trim() }))
            toReturn.push(decoded);
        }

        return isBatched ? toReturn : toReturn[0];
    }
}

/**
 * @typedef {Object} ImageClassificationSingle
 * @property {string} label The label identified by the model.
 * @property {number} score The score attributed by the model for that label.
 * @typedef {ImageClassificationSingle[]} ImageClassificationOutput
 * 
 * @typedef {Object} ImageClassificationPipelineOptions Parameters specific to image classification pipelines.
 * @property {number} [topk=1] The number of top labels that will be returned by the pipeline. 
 * 
 * @callback ImageClassificationPipelineCallback Assign labels to the image(s) passed as inputs.
 * @param {ImagePipelineInputs} images The input images(s) to be classified.
 * @param {ImageClassificationPipelineOptions} [options] The options to use for image classification.
 * @returns {Promise<ImageClassificationOutput|ImageClassificationOutput[]>} An array or object containing the predicted labels and scores.
 * 
 * @typedef {ImagePipelineConstructorArgs & ImageClassificationPipelineCallback & Disposable} ImageClassificationPipelineType
 */

/**
 * Image classification pipeline using any `AutoModelForImageClassification`.
 * This pipeline predicts the class of an image.
 * 
 * **Example:** Classify an image.
 * ```javascript
 * const classifier = await pipeline('image-classification', 'Xenova/vit-base-patch16-224');
 * const url = 'https://huggingface.co/datasets/Xenova/transformers.js-docs/resolve/main/tiger.jpg';
 * const output = await classifier(url);
 * // [
 * //   { label: 'tiger, Panthera tigris', score: 0.632695734500885 },
 * // ]
 * ```
 * 
 * **Example:** Classify an image and return top `n` classes.
 * ```javascript
 * const classifier = await pipeline('image-classification', 'Xenova/vit-base-patch16-224');
 * const url = 'https://huggingface.co/datasets/Xenova/transformers.js-docs/resolve/main/tiger.jpg';
 * const output = await classifier(url, { topk: 3 });
 * // [
 * //   { label: 'tiger, Panthera tigris', score: 0.632695734500885 },
 * //   { label: 'tiger cat', score: 0.3634825646877289 },
 * //   { label: 'lion, king of beasts, Panthera leo', score: 0.00045060308184474707 },
 * // ]
 * ```
 * 
 * **Example:** Classify an image and return all classes.
 * ```javascript
 * const classifier = await pipeline('image-classification', 'Xenova/vit-base-patch16-224');
 * const url = 'https://huggingface.co/datasets/Xenova/transformers.js-docs/resolve/main/tiger.jpg';
 * const output = await classifier(url, { topk: 0 });
 * // [
 * //   { label: 'tiger, Panthera tigris', score: 0.632695734500885 },
 * //   { label: 'tiger cat', score: 0.3634825646877289 },
 * //   { label: 'lion, king of beasts, Panthera leo', score: 0.00045060308184474707 },
 * //   { label: 'jaguar, panther, Panthera onca, Felis onca', score: 0.00035465499968267977 },
 * //   ...
 * // ]
 * ```
 */
export class ImageClassificationPipeline extends (/** @type {new (options: ImagePipelineConstructorArgs) => ImageClassificationPipelineType} */ (Pipeline)) {

    /**
     * Create a new ImageClassificationPipeline.
     * @param {ImagePipelineConstructorArgs} options An object used to instantiate the pipeline.
     */
    constructor(options) {
        super(options);
    }

    /** @type {ImageClassificationPipelineCallback} */
    async _call(images, {
        topk = 1
    } = {}) {

        const isBatched = Array.isArray(images);
        const preparedImages = await prepareImages(images);

        const { pixel_values } = await this.processor(preparedImages);
        const output = await this.model({ pixel_values });

        const id2label = this.model.config.id2label;
        const toReturn = [];
        for (const batch of output.logits) {
            const scores = getTopItems(softmax(batch.data), topk);

            const vals = scores.map(x => ({
                label: id2label[x[0]],
                score: x[1],
            }));
            if (topk === 1) {
                toReturn.push(...vals);
            } else {
                toReturn.push(vals);
            }
        }

        return isBatched || topk === 1 ? /** @type {ImageClassificationOutput} */ (toReturn) : /** @type {ImageClassificationOutput[]} */ (toReturn)[0];
    }

}

/**
 * @typedef {Object} ImageSegmentationPipelineOutput
 * @property {string} label The label of the segment.
 * @property {number|null} score The score of the segment.
 * @property {RawImage} mask The mask of the segment.
 * 
 * @typedef {Object} ImageSegmentationPipelineOptions Parameters specific to image segmentation pipelines.
 * @property {number} [threshold=0.5] Probability threshold to filter out predicted masks.
 * @property {number} [mask_threshold=0.5] Threshold to use when turning the predicted masks into binary values.
 * @property {number} [overlap_mask_area_threshold=0.8] Mask overlap threshold to eliminate small, disconnected segments.
 * @property {null|string} [subtask=null] Segmentation task to be performed. One of [`panoptic`, `instance`, and `semantic`],
 * depending on model capabilities. If not set, the pipeline will attempt to resolve (in that order).
 * @property {number[]} [label_ids_to_fuse=null] List of label ids to fuse. If not set, do not fuse any labels.
 * @property {number[][]} [target_sizes=null] List of target sizes for the input images. If not set, use the original image sizes.
 * 
 * @callback ImageSegmentationPipelineCallback Segment the input images.
 * @param {ImagePipelineInputs} images The input images.
 * @param {ImageSegmentationPipelineOptions} [options] The options to use for image segmentation.
 * @returns {Promise<ImageSegmentationPipelineOutput[]>} The annotated segments.
 * 
 * @typedef {ImagePipelineConstructorArgs & ImageSegmentationPipelineCallback & Disposable} ImageSegmentationPipelineType
 */

/**
 * Image segmentation pipeline using any `AutoModelForXXXSegmentation`.
 * This pipeline predicts masks of objects and their classes.
 * 
 * **Example:** Perform image segmentation with `Xenova/detr-resnet-50-panoptic`.
 * ```javascript
 * const segmenter = await pipeline('image-segmentation', 'Xenova/detr-resnet-50-panoptic');
 * const url = 'https://huggingface.co/datasets/Xenova/transformers.js-docs/resolve/main/cats.jpg';
 * const output = await segmenter(url);
 * // [
 * //   { label: 'remote', score: 0.9984649419784546, mask: RawImage { ... } },
 * //   { label: 'cat', score: 0.9994316101074219, mask: RawImage { ... } }
 * // ]
 * ```
 */
export class ImageSegmentationPipeline extends (/** @type {new (options: ImagePipelineConstructorArgs) => ImageSegmentationPipelineType} */ (Pipeline)) {
    /**
     * Create a new ImageSegmentationPipeline.
     * @param {ImagePipelineConstructorArgs} options An object used to instantiate the pipeline.
     */
    constructor(options) {
        super(options);

        this.subtasks_mapping = {
            // Mapping of subtasks to their corresponding post-processing function names.
            panoptic: 'post_process_panoptic_segmentation',
            instance: 'post_process_instance_segmentation',
            semantic: 'post_process_semantic_segmentation'
        }
    }

    /** @type {ImageSegmentationPipelineCallback} */
    async _call(images, {
        threshold = 0.5,
        mask_threshold = 0.5,
        overlap_mask_area_threshold = 0.8,
        label_ids_to_fuse = null,
        target_sizes = null,
        subtask = null,
    } = {}) {
        const isBatched = Array.isArray(images);

        if (isBatched && images.length !== 1) {
            throw Error("Image segmentation pipeline currently only supports a batch size of 1.");
        }

        const preparedImages = await prepareImages(images);
        const imageSizes = preparedImages.map(x => [x.height, x.width]);

        const { pixel_values, pixel_mask } = await this.processor(preparedImages);
        const output = await this.model({ pixel_values, pixel_mask });

        let fn = null;
        if (subtask !== null) {
            fn = this.subtasks_mapping[subtask];
        } else {
            for (let [task, func] of Object.entries(this.subtasks_mapping)) {
                if (func in this.processor.feature_extractor) {
                    fn = this.processor.feature_extractor[func].bind(this.processor.feature_extractor);
                    subtask = task;
                    break;
                }
            }
        }

        const id2label = this.model.config.id2label;

        /** @type {ImageSegmentationPipelineOutput[]} */
        const annotation = [];
        if (subtask === 'panoptic' || subtask === 'instance') {
            const processed = fn(
                output,
                threshold,
                mask_threshold,
                overlap_mask_area_threshold,
                label_ids_to_fuse,
                target_sizes ?? imageSizes, // TODO FIX?
            )[0];

            const segmentation = processed.segmentation;

            for (const segment of processed.segments_info) {
                const maskData = new Uint8ClampedArray(segmentation.data.length);
                for (let i = 0; i < segmentation.data.length; ++i) {
                    if (segmentation.data[i] === segment.id) {
                        maskData[i] = 255;
                    }
                }

                const mask = new RawImage(maskData, segmentation.dims[1], segmentation.dims[0], 1)

                annotation.push({
                    score: segment.score,
                    label: id2label[segment.label_id],
                    mask: mask
                })
            }

        } else if (subtask === 'semantic') {
            const { segmentation, labels } = fn(output, target_sizes ?? imageSizes)[0];

            for (const label of labels) {
                const maskData = new Uint8ClampedArray(segmentation.data.length);
                for (let i = 0; i < segmentation.data.length; ++i) {
                    if (segmentation.data[i] === label) {
                        maskData[i] = 255;
                    }
                }

                const mask = new RawImage(maskData, segmentation.dims[1], segmentation.dims[0], 1);

                annotation.push({
                    score: null,
                    label: id2label[label],
                    mask: mask
                });
            }
        } else {
            throw Error(`Subtask ${subtask} not supported.`);
        }

        return annotation;
    }
}

/**
 * @typedef {Object} ZeroShotImageClassificationOutput
 * @property {string} label The label identified by the model. It is one of the suggested `candidate_label`.
 * @property {number} score The score attributed by the model for that label (between 0 and 1).
 * 
 * @typedef {Object} ZeroShotImageClassificationPipelineOptions Parameters specific to zero-shot image classification pipelines.
 * @property {string} [hypothesis_template="This is a photo of {}"] The sentence used in conjunction with `candidate_labels`
 * to attempt the image classification by replacing the placeholder with the candidate_labels.
 * Then likelihood is estimated by using `logits_per_image`.
 * 
 * @callback ZeroShotImageClassificationPipelineCallback Assign labels to the image(s) passed as inputs.
 * @param {ImagePipelineInputs} images The input images.
 * @param {string[]} candidate_labels The candidate labels for this image.
 * @param {ZeroShotImageClassificationPipelineOptions} [options] The options to use for zero-shot image classification.
 * @returns {Promise<ZeroShotImageClassificationOutput[]|ZeroShotImageClassificationOutput[][]>} An array of objects containing the predicted labels and scores.
 * 
 * @typedef {TextImagePipelineConstructorArgs & ZeroShotImageClassificationPipelineCallback & Disposable} ZeroShotImageClassificationPipelineType
 */

/**
 * Zero shot image classification pipeline. This pipeline predicts the class of
 * an image when you provide an image and a set of `candidate_labels`.
 * 
 * **Example:** Zero shot image classification w/ `Xenova/clip-vit-base-patch32`.
 * ```javascript
 * const classifier = await pipeline('zero-shot-image-classification', 'Xenova/clip-vit-base-patch32');
 * const url = 'https://huggingface.co/datasets/Xenova/transformers.js-docs/resolve/main/tiger.jpg';
 * const output = await classifier(url, ['tiger', 'horse', 'dog']);
 * // [
 * //   { score: 0.9993917942047119, label: 'tiger' },
 * //   { score: 0.0003519294841680676, label: 'horse' },
 * //   { score: 0.0002562698791734874, label: 'dog' }
 * // ]
 * ```
 */
export class ZeroShotImageClassificationPipeline extends (/** @type {new (options: TextImagePipelineConstructorArgs) => ZeroShotImageClassificationPipelineType} */ (Pipeline)) {
    /**
     * Create a new ZeroShotImageClassificationPipeline.
     * @param {TextImagePipelineConstructorArgs} options An object used to instantiate the pipeline.
     */
    constructor(options) {
        super(options);
    }

    /** @type {ZeroShotImageClassificationPipelineCallback} */
    async _call(images, candidate_labels, {
        hypothesis_template = "This is a photo of {}"
    } = {}) {

        const isBatched = Array.isArray(images);
        const preparedImages = await prepareImages(images);

        // Insert label into hypothesis template 
        const texts = candidate_labels.map(
            x => hypothesis_template.replace('{}', x)
        );

        // Run tokenization
        const text_inputs = this.tokenizer(texts, {
            padding: this.model.config.model_type === 'siglip' ? 'max_length' : true,
            truncation: true,
        });

        // Run processor
        const { pixel_values } = await this.processor(preparedImages);

        // Run model with both text and pixel inputs
        const output = await this.model({ ...text_inputs, pixel_values });

        const function_to_apply =
            this.model.config.model_type === 'siglip'
                ? batch => batch.sigmoid().data
                : batch => softmax(batch.data);

        // Compare each image with each candidate label
        const toReturn = [];
        for (const batch of output.logits_per_image) {
            // Compute softmax per image
            const probs = function_to_apply(batch);

            const result = [...probs].map((x, i) => ({
                score: x,
                label: candidate_labels[i]
            }));
            result.sort((a, b) => b.score - a.score); // sort by score in descending order
            toReturn.push(result);
        }

        return isBatched ? toReturn : toReturn[0];
    }
}


/**
 * @typedef {Object} ObjectDetectionPipelineSingle
 * @property {string} label The class label identified by the model.
 * @property {number} score The score attributed by the model for that label.
 * @property {BoundingBox} box The bounding box of detected object in image's original size, or as a percentage if `percentage` is set to true.
 * @typedef {ObjectDetectionPipelineSingle[]} ObjectDetectionPipelineOutput
 * 
 * @typedef {Object} ObjectDetectionPipelineOptions Parameters specific to object detection pipelines.
 * @property {number} [threshold=0.9] The threshold used to filter boxes by score.
 * @property {boolean} [percentage=false] Whether to return the boxes coordinates in percentage (true) or in pixels (false).
 * 
 * @callback ObjectDetectionPipelineCallback Detect objects (bounding boxes & classes) in the image(s) passed as inputs.
 * @param {ImagePipelineInputs} images The input images.
 * @param {ObjectDetectionPipelineOptions} [options] The options to use for object detection.
 * @returns {Promise<ObjectDetectionPipelineOutput|ObjectDetectionPipelineOutput[]>} A list of objects or a list of list of objects. 
 * 
 * @typedef {ImagePipelineConstructorArgs & ObjectDetectionPipelineCallback & Disposable} ObjectDetectionPipelineType
 */

/**
 * Object detection pipeline using any `AutoModelForObjectDetection`.
 * This pipeline predicts bounding boxes of objects and their classes.
 * 
 * **Example:** Run object-detection with `Xenova/detr-resnet-50`.
 * ```javascript
 * const detector = await pipeline('object-detection', 'Xenova/detr-resnet-50');
 * const img = 'https://huggingface.co/datasets/Xenova/transformers.js-docs/resolve/main/cats.jpg';
 * const output = await detector(img, { threshold: 0.9 });
 * // [{
 * //   score: 0.9976370930671692,
 * //   label: "remote",
 * //   box: { xmin: 31, ymin: 68, xmax: 190, ymax: 118 }
 * // },
 * // ...
 * // {
 * //   score: 0.9984092116355896,
 * //   label: "cat",
 * //   box: { xmin: 331, ymin: 19, xmax: 649, ymax: 371 }
 * // }]
 * ```
 */
export class ObjectDetectionPipeline extends (/** @type {new (options: ImagePipelineConstructorArgs) => ObjectDetectionPipelineType} */ (Pipeline)) {

    /**
     * Create a new ObjectDetectionPipeline.
     * @param {ImagePipelineConstructorArgs} options An object used to instantiate the pipeline.
     */
    constructor(options) {
        super(options);
    }

    /** @type {ObjectDetectionPipelineCallback} */
    async _call(images, {
        threshold = 0.9,
        percentage = false,
    } = {}) {

        const isBatched = Array.isArray(images);

        if (isBatched && images.length !== 1) {
            throw Error("Object detection pipeline currently only supports a batch size of 1.");
        }
        const preparedImages = await prepareImages(images);

        const imageSizes = percentage ? null : preparedImages.map(x => [x.height, x.width]);

        const { pixel_values, pixel_mask } = await this.processor(preparedImages);
        const output = await this.model({ pixel_values, pixel_mask });

        // @ts-ignore
        const processed = this.processor.feature_extractor.post_process_object_detection(output, threshold, imageSizes);

        // Add labels
        const id2label = this.model.config.id2label;

        // Format output
        /** @type {ObjectDetectionPipelineOutput[]} */
        const result = processed.map(batch => (
            batch.boxes.map((box, i) => ({
                score: batch.scores[i],
                label: id2label[batch.classes[i]],
                box: get_bounding_box(box, !percentage),
            }))
        ))

        return isBatched ? result : result[0];
    }
}


/**
 * @typedef {Object} ZeroShotObjectDetectionOutput
 * @property {string} label Text query corresponding to the found object.
 * @property {number} score Score corresponding to the object (between 0 and 1).
 * @property {BoundingBox} box Bounding box of the detected object in image's original size, or as a percentage if `percentage` is set to true.
 * 
 * @typedef {Object} ZeroShotObjectDetectionPipelineOptions Parameters specific to zero-shot object detection pipelines.
 * @property {number} [threshold=0.1] The probability necessary to make a prediction.
 * @property {number} [topk=null] The number of top predictions that will be returned by the pipeline.
 * If the provided number is `null` or higher than the number of predictions available, it will default
 * to the number of predictions.
 * @property {boolean} [percentage=false] Whether to return the boxes coordinates in percentage (true) or in pixels (false).
 * 
 * @callback ZeroShotObjectDetectionPipelineCallback Detect objects (bounding boxes & classes) in the image(s) passed as inputs.
 * @param {ImagePipelineInputs} images The input images.
 * @param {string[]} candidate_labels What the model should recognize in the image.
 * @param {ZeroShotObjectDetectionPipelineOptions} [options] The options to use for zero-shot object detection.
 * @returns {Promise<ZeroShotObjectDetectionOutput[]|ZeroShotObjectDetectionOutput[][]>} An array of objects containing the predicted labels, scores, and bounding boxes.
 * 
 * @typedef {TextImagePipelineConstructorArgs & ZeroShotObjectDetectionPipelineCallback & Disposable} ZeroShotObjectDetectionPipelineType
 */

/**
 * Zero-shot object detection pipeline. This pipeline predicts bounding boxes of
 * objects when you provide an image and a set of `candidate_labels`.
 * 
 * **Example:** Zero-shot object detection w/ `Xenova/owlvit-base-patch32`.
 * ```javascript
 * const detector = await pipeline('zero-shot-object-detection', 'Xenova/owlvit-base-patch32');
 * const url = 'https://huggingface.co/datasets/Xenova/transformers.js-docs/resolve/main/astronaut.png';
 * const candidate_labels = ['human face', 'rocket', 'helmet', 'american flag'];
 * const output = await detector(url, candidate_labels);
 * // [
 * //   {
 * //     score: 0.24392342567443848,
 * //     label: 'human face',
 * //     box: { xmin: 180, ymin: 67, xmax: 274, ymax: 175 }
 * //   },
 * //   {
 * //     score: 0.15129457414150238,
 * //     label: 'american flag',
 * //     box: { xmin: 0, ymin: 4, xmax: 106, ymax: 513 }
 * //   },
 * //   {
 * //     score: 0.13649864494800568,
 * //     label: 'helmet',
 * //     box: { xmin: 277, ymin: 337, xmax: 511, ymax: 511 }
 * //   },
 * //   {
 * //     score: 0.10262022167444229,
 * //     label: 'rocket',
 * //     box: { xmin: 352, ymin: -1, xmax: 463, ymax: 287 }
 * //   }
 * // ]
 * ```
 * 
 * **Example:** Zero-shot object detection w/ `Xenova/owlvit-base-patch32` (returning top 4 matches and setting a threshold).
 * ```javascript
 * const detector = await pipeline('zero-shot-object-detection', 'Xenova/owlvit-base-patch32');
 * const url = 'https://huggingface.co/datasets/Xenova/transformers.js-docs/resolve/main/beach.png';
 * const candidate_labels = ['hat', 'book', 'sunglasses', 'camera'];
 * const output = await detector(url, candidate_labels, { topk: 4, threshold: 0.05 });
 * // [
 * //   {
 * //     score: 0.1606510728597641,
 * //     label: 'sunglasses',
 * //     box: { xmin: 347, ymin: 229, xmax: 429, ymax: 264 }
 * //   },
 * //   {
 * //     score: 0.08935828506946564,
 * //     label: 'hat',
 * //     box: { xmin: 38, ymin: 174, xmax: 258, ymax: 364 }
 * //   },
 * //   {
 * //     score: 0.08530698716640472,
 * //     label: 'camera',
 * //     box: { xmin: 187, ymin: 350, xmax: 260, ymax: 411 }
 * //   },
 * //   {
 * //     score: 0.08349756896495819,
 * //     label: 'book',
 * //     box: { xmin: 261, ymin: 280, xmax: 494, ymax: 425 }
 * //   }
 * // ]
 * ```
 */
export class ZeroShotObjectDetectionPipeline extends (/** @type {new (options: TextImagePipelineConstructorArgs) => ZeroShotObjectDetectionPipelineType} */ (Pipeline)) {

    /**
     * Create a new ZeroShotObjectDetectionPipeline.
     * @param {TextImagePipelineConstructorArgs} options An object used to instantiate the pipeline.
     */
    constructor(options) {
        super(options);
    }

    /** @type {ZeroShotObjectDetectionPipelineCallback} */
    async _call(images, candidate_labels, {
        threshold = 0.1,
        topk = null,
        percentage = false,
    } = {}) {

        const isBatched = Array.isArray(images);
        const preparedImages = await prepareImages(images);

        // Run tokenization
        const text_inputs = this.tokenizer(candidate_labels, {
            padding: true,
            truncation: true,
        });

        // Run processor
        const model_inputs = await this.processor(preparedImages);

        // Since non-maximum suppression is performed for exporting, we need to
        // process each image separately. For more information, see:
        // https://github.com/huggingface/optimum/blob/e3b7efb1257c011db907ef40ab340e795cc5684c/optimum/exporters/onnx/model_configs.py#L1028-L1032
        const toReturn = [];
        for (let i = 0; i < preparedImages.length; ++i) {
            const image = preparedImages[i];
            const imageSize = percentage ? null : [[image.height, image.width]];
            const pixel_values = model_inputs.pixel_values[i].unsqueeze_(0);

            // Run model with both text and pixel inputs
            const output = await this.model({ ...text_inputs, pixel_values });

            // @ts-ignore
            const processed = this.processor.feature_extractor.post_process_object_detection(output, threshold, imageSize, true)[0];
            let result = processed.boxes.map((box, i) => ({
                score: processed.scores[i],
                label: candidate_labels[processed.classes[i]],
                box: get_bounding_box(box, !percentage),
            })).sort((a, b) => b.score - a.score);
            if (topk !== null) {
                result = result.slice(0, topk);
            }
            toReturn.push(result)
        }

        return isBatched ? toReturn : toReturn[0];
    }
}

/**
 * @typedef {Object} DocumentQuestionAnsweringSingle
 * @property {string} answer The generated text.
 * @typedef {DocumentQuestionAnsweringSingle[]} DocumentQuestionAnsweringOutput
 * 
 * @callback DocumentQuestionAnsweringPipelineCallback Answer the question given as input by using the document.
 * @param {ImageInput} image The image of the document to use.
 * @param {string} question A question to ask of the document.
 * @param {import('./generation/configuration_utils.js').GenerationConfig} [options] Additional keyword arguments to pass along to the generate method of the model.
 * @returns {Promise<DocumentQuestionAnsweringOutput|DocumentQuestionAnsweringOutput[]>} An object (or array of objects) containing the answer(s).
 * 
 * @typedef {TextImagePipelineConstructorArgs & DocumentQuestionAnsweringPipelineCallback & Disposable} DocumentQuestionAnsweringPipelineType
 */

/**
 * Document Question Answering pipeline using any `AutoModelForDocumentQuestionAnswering`.
 * The inputs/outputs are similar to the (extractive) question answering pipeline; however,
 * the pipeline takes an image (and optional OCR'd words/boxes) as input instead of text context.
 * 
 * **Example:** Answer questions about a document with `Xenova/donut-base-finetuned-docvqa`.
 * ```javascript
 * const qa_pipeline = await pipeline('document-question-answering', 'Xenova/donut-base-finetuned-docvqa');
 * const image = 'https://huggingface.co/datasets/Xenova/transformers.js-docs/resolve/main/invoice.png';
 * const question = 'What is the invoice number?';
 * const output = await qa_pipeline(image, question);
 * // [{ answer: 'us-001' }]
 * ```
 */
export class DocumentQuestionAnsweringPipeline extends (/** @type {new (options: TextImagePipelineConstructorArgs) => DocumentQuestionAnsweringPipelineType} */ (Pipeline)) {

    /**
     * Create a new DocumentQuestionAnsweringPipeline.
     * @param {TextImagePipelineConstructorArgs} options An object used to instantiate the pipeline.
     */
    constructor(options) {
        super(options);
    }

    /** @type {DocumentQuestionAnsweringPipelineCallback} */
    async _call(image, question, generate_kwargs = {}) {
        throw new Error('This pipeline is not yet supported in Transformers.js v3.'); // TODO: Remove when implemented

        // NOTE: For now, we only support a batch size of 1

        // Preprocess image
        const preparedImage = (await prepareImages(image))[0];
        const { pixel_values } = await this.processor(preparedImage);

        // Run tokenization
        const task_prompt = `<s_docvqa><s_question>${question}</s_question><s_answer>`;
        const decoder_input_ids = this.tokenizer(task_prompt, {
            add_special_tokens: false,
            padding: true,
            truncation: true,
        }).input_ids;

        // Run model
        const output = await this.model.generate({
            inputs: pixel_values,
            max_length: this.model.config.decoder.max_position_embeddings,
            decoder_input_ids,
            ...generate_kwargs,
        });

        // Decode output
        const decoded = this.tokenizer.batch_decode(/** @type {Tensor} */(output))[0];

        // Parse answer
        const match = decoded.match(/<s_answer>(.*?)<\/s_answer>/);
        let answer = null;
        if (match && match.length >= 2) {
            answer = match[1].trim();
        }
        return [{ answer }];
    }
}


/**
 * @typedef {Object} VocoderOptions
 * @property {PreTrainedModel} [vocoder] The vocoder used by the pipeline (if the model uses one). If not provided, use the default HifiGan vocoder.
 * @typedef {TextAudioPipelineConstructorArgs & VocoderOptions} TextToAudioPipelineConstructorArgs
 */

/**
 * @typedef {Object} TextToAudioOutput
 * @property {Float32Array} audio The generated audio waveform.
 * @property {number} sampling_rate The sampling rate of the generated audio waveform.
 * 
 * @typedef {Object} TextToAudioPipelineOptions Parameters specific to text-to-audio pipelines.
 * @property {Tensor|Float32Array|string|URL} [speaker_embeddings=null] The speaker embeddings (if the model requires it).
 * 
 * @callback TextToAudioPipelineCallback Generates speech/audio from the inputs.
 * @param {string|string[]} texts The text(s) to generate.
 * @param {TextToAudioPipelineOptions} options Parameters passed to the model generation/forward method.
 * @returns {Promise<TextToAudioOutput>} An object containing the generated audio and sampling rate.
 * 
 * @typedef {TextToAudioPipelineConstructorArgs & TextToAudioPipelineCallback & Disposable} TextToAudioPipelineType
 */

/**
 * Text-to-audio generation pipeline using any `AutoModelForTextToWaveform` or `AutoModelForTextToSpectrogram`.
 * This pipeline generates an audio file from an input text and optional other conditional inputs.
 * 
 * **Example:** Generate audio from text with `Xenova/speecht5_tts`.
 * ```javascript
 * const synthesizer = await pipeline('text-to-speech', 'Xenova/speecht5_tts', { quantized: false });
 * const speaker_embeddings = 'https://huggingface.co/datasets/Xenova/transformers.js-docs/resolve/main/speaker_embeddings.bin';
 * const out = await synthesizer('Hello, my dog is cute', { speaker_embeddings });
 * // {
 * //   audio: Float32Array(26112) [-0.00005657337896991521, 0.00020583874720614403, ...],
 * //   sampling_rate: 16000
 * // }
 * ```
 * 
 * You can then save the audio to a .wav file with the `wavefile` package:
 * ```javascript
 * import wavefile from 'wavefile';
 * import fs from 'fs';
 * 
 * const wav = new wavefile.WaveFile();
 * wav.fromScratch(1, out.sampling_rate, '32f', out.audio);
 * fs.writeFileSync('out.wav', wav.toBuffer());
 * ```
 * 
 * **Example:** Multilingual speech generation with `Xenova/mms-tts-fra`. See [here](https://huggingface.co/models?pipeline_tag=text-to-speech&other=vits&sort=trending) for the full list of available languages (1107).
 * ```javascript
 * const synthesizer = await pipeline('text-to-speech', 'Xenova/mms-tts-fra');
 * const out = await synthesizer('Bonjour');
 * // {
 * //   audio: Float32Array(23808) [-0.00037693005288019776, 0.0003325853613205254, ...],
 * //   sampling_rate: 16000
 * // }
 * ```
 */
export class TextToAudioPipeline extends (/** @type {new (options: TextToAudioPipelineConstructorArgs) => TextToAudioPipelineType} */ (Pipeline)) {
    DEFAULT_VOCODER_ID = "Xenova/speecht5_hifigan"

    /**
     * Create a new TextToAudioPipeline.
     * @param {TextToAudioPipelineConstructorArgs} options An object used to instantiate the pipeline.
     */
    constructor(options) {
        super(options);

        // TODO: Find a better way for `pipeline` to set the default vocoder
        this.vocoder = options.vocoder ?? null;
    }


    /** @type {TextToAudioPipelineCallback} */
    async _call(text_inputs, {
        speaker_embeddings = null,
    } = {}) {
        throw new Error('This pipeline is not yet supported in Transformers.js v3.'); // TODO: Remove when implemented

        // If this.processor is not set, we are using a `AutoModelForTextToWaveform` model
        if (this.processor) {
            return this._call_text_to_spectrogram(text_inputs, { speaker_embeddings });
        } else {
            return this._call_text_to_waveform(text_inputs);
        }
    }

    async _call_text_to_waveform(text_inputs) {

        // Run tokenization
        const inputs = this.tokenizer(text_inputs, {
            padding: true,
            truncation: true,
        });

        // Generate waveform
        const { waveform } = await this.model(inputs);

        const sampling_rate = this.model.config.sampling_rate;
        return {
            audio: waveform.data,
            sampling_rate,
        }
    }

    async _call_text_to_spectrogram(text_inputs, { speaker_embeddings }) {

        // Load vocoder, if not provided
        if (!this.vocoder) {
            console.log('No vocoder specified, using default HifiGan vocoder.');
            this.vocoder = await AutoModel.from_pretrained(this.DEFAULT_VOCODER_ID, { dtype: 'fp32' });
        }

        // Load speaker embeddings as Float32Array from path/URL
        if (typeof speaker_embeddings === 'string' || speaker_embeddings instanceof URL) {
            // Load from URL with fetch
            speaker_embeddings = new Float32Array(
                await (await fetch(speaker_embeddings)).arrayBuffer()
            );
        }

        if (speaker_embeddings instanceof Float32Array) {
            speaker_embeddings = new Tensor(
                'float32',
                speaker_embeddings,
                [1, speaker_embeddings.length]
            )
        } else if (!(speaker_embeddings instanceof Tensor)) {
            throw new Error("Speaker embeddings must be a `Tensor`, `Float32Array`, `string`, or `URL`.")
        }

        // Run tokenization
        const { input_ids } = this.tokenizer(text_inputs, {
            padding: true,
            truncation: true,
        });

        // NOTE: At this point, we are guaranteed that `speaker_embeddings` is a `Tensor`
        // @ts-ignore
        const { waveform } = await this.model.generate_speech(input_ids, speaker_embeddings, { vocoder: this.vocoder });

        const sampling_rate = this.processor.feature_extractor.config.sampling_rate;
        return {
            audio: waveform.data,
            sampling_rate,
        }
    }
}

/**
 * @callback ImageToImagePipelineCallback Transform the image(s) passed as inputs.
 * @param {ImagePipelineInputs} images The images to transform.
 * @returns {Promise<RawImage|RawImage[]>} The transformed image or list of images.
 * 
 * @typedef {ImagePipelineConstructorArgs & ImageToImagePipelineCallback & Disposable} ImageToImagePipelineType
 */

/**
 * Image to Image pipeline using any `AutoModelForImageToImage`. This pipeline generates an image based on a previous image input.
 * 
 * **Example:** Super-resolution w/ `Xenova/swin2SR-classical-sr-x2-64`
 * ```javascript
 * const upscaler = await pipeline('image-to-image', 'Xenova/swin2SR-classical-sr-x2-64');
 * const url = 'https://huggingface.co/datasets/Xenova/transformers.js-docs/resolve/main/butterfly.jpg';
 * const output = await upscaler(url);
 * // RawImage {
 * //   data: Uint8Array(786432) [ 41, 31, 24,  43, ... ],
 * //   width: 512,
 * //   height: 512,
 * //   channels: 3
 * // }
 * ```
 */
export class ImageToImagePipeline extends (/** @type {new (options: ImagePipelineConstructorArgs) => ImageToImagePipelineType} */ (Pipeline)) {
    /**
     * Create a new ImageToImagePipeline.
     * @param {ImagePipelineConstructorArgs} options An object used to instantiate the pipeline.
     */
    constructor(options) {
        super(options);
    }

    /** @type {ImageToImagePipelineCallback} */
    async _call(images) {

        const preparedImages = await prepareImages(images);
        const inputs = await this.processor(preparedImages);
        const outputs = await this.model(inputs);

        /** @type {RawImage[]} */
        const toReturn = [];
        for (const batch of outputs.reconstruction) {
            const output = batch.squeeze().clamp_(0, 1).mul_(255).round_().to('uint8');
            toReturn.push(RawImage.fromTensor(output));
        }

        return toReturn.length > 1 ? toReturn : toReturn[0];
    }
}

/**
 * @typedef {Object} DepthEstimationPipelineOutput
 * @property {Tensor} predicted_depth The raw depth map predicted by the model.
 * @property {RawImage} depth The processed depth map as an image (with the same size as the input image).
 * 
 * @callback DepthEstimationPipelineCallback Predicts the depth for the image(s) passed as inputs.
 * @param {ImagePipelineInputs} images The images to compute depth for.
 * @returns {Promise<DepthEstimationPipelineOutput|DepthEstimationPipelineOutput[]>} An image or a list of images containing result(s).
 * 
 * @typedef {ImagePipelineConstructorArgs & DepthEstimationPipelineCallback & Disposable} DepthEstimationPipelineType
 */

/**
 * Depth estimation pipeline using any `AutoModelForDepthEstimation`. This pipeline predicts the depth of an image.
 * 
 * **Example:** Depth estimation w/ `Xenova/dpt-hybrid-midas`
 * ```javascript
 * const depth_estimator = await pipeline('depth-estimation', 'Xenova/dpt-hybrid-midas');
 * const url = 'https://huggingface.co/datasets/Xenova/transformers.js-docs/resolve/main/cats.jpg';
 * const out = await depth_estimator(url);
 * // {
 * //   predicted_depth: Tensor {
 * //     dims: [ 384, 384 ],
 * //     type: 'float32',
 * //     data: Float32Array(147456) [ 542.859130859375, 545.2833862304688, 546.1649169921875, ... ],
 * //     size: 147456
 * //   },
 * //   depth: RawImage {
 * //     data: Uint8Array(307200) [ 86, 86, 86, ... ],
 * //     width: 640,
 * //     height: 480,
 * //     channels: 1
 * //   }
 * // }
 * ```
 */
export class DepthEstimationPipeline extends (/** @type {new (options: ImagePipelineConstructorArgs) => DepthEstimationPipelineType} */ (Pipeline)) {
    /**
     * Create a new DepthEstimationPipeline.
     * @param {ImagePipelineConstructorArgs} options An object used to instantiate the pipeline.
     */
    constructor(options) {
        super(options);
    }

    /** @type {DepthEstimationPipelineCallback} */
    async _call(images) {

        const preparedImages = await prepareImages(images);

        const inputs = await this.processor(preparedImages);
        const { predicted_depth } = await this.model(inputs);

        const toReturn = [];
        for (let i = 0; i < preparedImages.length; ++i) {
            const prediction = interpolate(predicted_depth[i], preparedImages[i].size.reverse(), 'bilinear', false);
            const formatted = prediction.mul_(255 / max(prediction.data)[0]).to('uint8');
            toReturn.push({
                predicted_depth: predicted_depth[i],
                depth: RawImage.fromTensor(formatted),
            });
        }

        return toReturn.length > 1 ? toReturn : toReturn[0];
    }
}

const SUPPORTED_TASKS = Object.freeze({
    "text-classification": {
        "tokenizer": AutoTokenizer,
        "pipeline": TextClassificationPipeline,
        "model": AutoModelForSequenceClassification,
        "default": {
            // TODO: replace with original
            // "model": "distilbert-base-uncased-finetuned-sst-2-english",
            "model": "Xenova/distilbert-base-uncased-finetuned-sst-2-english",
        },
        "type": "text",
    },
    "token-classification": {
        "tokenizer": AutoTokenizer,
        "pipeline": TokenClassificationPipeline,
        "model": AutoModelForTokenClassification,
        "default": {
            // TODO: replace with original
            // "model": "Davlan/bert-base-multilingual-cased-ner-hrl",
            "model": "Xenova/bert-base-multilingual-cased-ner-hrl",
        },
        "type": "text",
    },
    "question-answering": {
        "tokenizer": AutoTokenizer,
        "pipeline": QuestionAnsweringPipeline,
        "model": AutoModelForQuestionAnswering,
        "default": {
            // TODO: replace with original
            // "model": "distilbert-base-cased-distilled-squad",
            "model": "Xenova/distilbert-base-cased-distilled-squad",
        },
        "type": "text",
    },

    "fill-mask": {
        "tokenizer": AutoTokenizer,
        "pipeline": FillMaskPipeline,
        "model": AutoModelForMaskedLM,
        "default": {
            // TODO: replace with original
            // "model": "bert-base-uncased",
            "model": "Xenova/bert-base-uncased",
        },
        "type": "text",
    },
    "summarization": {
        "tokenizer": AutoTokenizer,
        "pipeline": SummarizationPipeline,
        "model": AutoModelForSeq2SeqLM,
        "default": {
            // TODO: replace with original
            // "model": "sshleifer/distilbart-cnn-6-6",
            "model": "Xenova/distilbart-cnn-6-6",
        },
        "type": "text",
    },
    "translation": {
        "tokenizer": AutoTokenizer,
        "pipeline": TranslationPipeline,
        "model": AutoModelForSeq2SeqLM,
        "default": {
            // TODO: replace with original
            // "model": "t5-small",
            "model": "Xenova/t5-small",
        },
        "type": "text",
    },
    "text2text-generation": {
        "tokenizer": AutoTokenizer,
        "pipeline": Text2TextGenerationPipeline,
        "model": AutoModelForSeq2SeqLM,
        "default": {
            // TODO: replace with original
            // "model": "google/flan-t5-small",
            "model": "Xenova/flan-t5-small",
        },
        "type": "text",
    },
    "text-generation": {
        "tokenizer": AutoTokenizer,
        "pipeline": TextGenerationPipeline,
        "model": AutoModelForCausalLM,
        "default": {
            // TODO: replace with original
            // "model": "gpt2",
            "model": "Xenova/gpt2",
        },
        "type": "text",
    },
    "zero-shot-classification": {
        "tokenizer": AutoTokenizer,
        "pipeline": ZeroShotClassificationPipeline,
        "model": AutoModelForSequenceClassification,
        "default": {
            // TODO: replace with original
            // "model": "typeform/distilbert-base-uncased-mnli",
            "model": "Xenova/distilbert-base-uncased-mnli",
        },
        "type": "text",
    },
    "audio-classification": {
        "pipeline": AudioClassificationPipeline,
        "model": AutoModelForAudioClassification,
        "processor": AutoProcessor,
        "default": {
            // TODO: replace with original
            // "model": "superb/wav2vec2-base-superb-ks",
            "model": "Xenova/wav2vec2-base-superb-ks",
        },
        "type": "audio",
    },
    "zero-shot-audio-classification": {
        "tokenizer": AutoTokenizer,
        "pipeline": ZeroShotAudioClassificationPipeline,
        "model": AutoModel,
        "processor": AutoProcessor,
        "default": {
            // TODO: replace with original
            // "model": "laion/clap-htsat-fused",
            "model": "Xenova/clap-htsat-unfused",
        },
        "type": "multimodal",
    },
    "automatic-speech-recognition": {
        "tokenizer": AutoTokenizer,
        "pipeline": AutomaticSpeechRecognitionPipeline,
        "model": [AutoModelForSpeechSeq2Seq, AutoModelForCTC],
        "processor": AutoProcessor,
        "default": {
            // TODO: replace with original
            // "model": "openai/whisper-tiny.en",
            "model": "Xenova/whisper-tiny.en",
        },
        "type": "multimodal",
    },
    "text-to-audio": {
        "tokenizer": AutoTokenizer,
        "pipeline": TextToAudioPipeline,
        "model": [AutoModelForTextToWaveform, AutoModelForTextToSpectrogram],
        "processor": [AutoProcessor, /* Some don't use a processor */ null],
        "default": {
            // TODO: replace with original
            // "model": "microsoft/speecht5_tts",
            "model": "Xenova/speecht5_tts",
        },
        "type": "text",
    },
    "image-to-text": {
        "tokenizer": AutoTokenizer,
        "pipeline": ImageToTextPipeline,
        "model": AutoModelForVision2Seq,
        "processor": AutoProcessor,
        "default": {
            // TODO: replace with original
            // "model": "nlpconnect/vit-gpt2-image-captioning",
            "model": "Xenova/vit-gpt2-image-captioning",
        },
        "type": "multimodal",
    },

    "image-classification": {
        // no tokenizer
        "pipeline": ImageClassificationPipeline,
        "model": AutoModelForImageClassification,
        "processor": AutoProcessor,
        "default": {
            // TODO: replace with original
            // "model": "google/vit-base-patch16-224",
            "model": "Xenova/vit-base-patch16-224",
        },
        "type": "multimodal",
    },

    "image-segmentation": {
        // no tokenizer
        "pipeline": ImageSegmentationPipeline,
        "model": [AutoModelForImageSegmentation, AutoModelForSemanticSegmentation],
        "processor": AutoProcessor,
        "default": {
            // TODO: replace with original
            // "model": "facebook/detr-resnet-50-panoptic",
            "model": "Xenova/detr-resnet-50-panoptic",
        },
        "type": "multimodal",
    },

    "zero-shot-image-classification": {
        "tokenizer": AutoTokenizer,
        "pipeline": ZeroShotImageClassificationPipeline,
        "model": AutoModel,
        "processor": AutoProcessor,
        "default": {
            // TODO: replace with original
            // "model": "openai/clip-vit-base-patch32",
            "model": "Xenova/clip-vit-base-patch32",
        },
        "type": "multimodal",
    },

    "object-detection": {
        // no tokenizer
        "pipeline": ObjectDetectionPipeline,
        "model": AutoModelForObjectDetection,
        "processor": AutoProcessor,
        "default": {
            // TODO: replace with original
            // "model": "facebook/detr-resnet-50",
            "model": "Xenova/detr-resnet-50",
        },
        "type": "multimodal",
    },
    "zero-shot-object-detection": {
        "tokenizer": AutoTokenizer,
        "pipeline": ZeroShotObjectDetectionPipeline,
        "model": AutoModelForZeroShotObjectDetection,
        "processor": AutoProcessor,
        "default": {
            // TODO: replace with original
            // "model": "google/owlvit-base-patch32",
            "model": "Xenova/owlvit-base-patch32",
        },
        "type": "multimodal",
    },
    "document-question-answering": {
        "tokenizer": AutoTokenizer,
        "pipeline": DocumentQuestionAnsweringPipeline,
        "model": AutoModelForDocumentQuestionAnswering,
        "processor": AutoProcessor,
        "default": {
            // TODO: replace with original
            // "model": "naver-clova-ix/donut-base-finetuned-docvqa",
            "model": "Xenova/donut-base-finetuned-docvqa",
        },
        "type": "multimodal",
    },
    "image-to-image": {
        // no tokenizer
        "pipeline": ImageToImagePipeline,
        "model": AutoModelForImageToImage,
        "processor": AutoProcessor,
        "default": {
            // TODO: replace with original
            // "model": "caidas/swin2SR-classical-sr-x2-64",
            "model": "Xenova/swin2SR-classical-sr-x2-64",
        },
        "type": "image",
    },
    "depth-estimation": {
        // no tokenizer
        "pipeline": DepthEstimationPipeline,
        "model": AutoModelForDepthEstimation,
        "processor": AutoProcessor,
        "default": {
            // TODO: replace with original
            // "model": "Intel/dpt-large",
            "model": "Xenova/dpt-large",
        },
        "type": "image",
    },

    // This task serves as a useful interface for dealing with sentence-transformers (https://huggingface.co/sentence-transformers).
    "feature-extraction": {
        "tokenizer": AutoTokenizer,
        "pipeline": FeatureExtractionPipeline,
        "model": AutoModel,
        "default": {
            // TODO: replace with original
            // "model": "sentence-transformers/all-MiniLM-L6-v2",
            "model": "Xenova/all-MiniLM-L6-v2",
        },
        "type": "text",
    },
    "image-feature-extraction": {
        "processor": AutoProcessor,
        "pipeline": ImageFeatureExtractionPipeline,
        "model": [AutoModelForImageFeatureExtraction, AutoModel],
        "default": {
            // TODO: replace with original
            // "model": "google/vit-base-patch16-224",
            "model": "Xenova/vit-base-patch16-224-in21k",
        },
        "type": "image",
    },
})


// TODO: Add types for TASK_ALIASES
const TASK_ALIASES = Object.freeze({
    "sentiment-analysis": "text-classification",
    "ner": "token-classification",
    // "vqa": "visual-question-answering", // TODO: Add
    "asr": "automatic-speech-recognition",
    "text-to-speech": "text-to-audio",

    // Add for backwards compatibility
    "embeddings": "feature-extraction",
});

/**
 * @typedef {keyof typeof SUPPORTED_TASKS} TaskType
 * @typedef {keyof typeof TASK_ALIASES} AliasType
 * @typedef {TaskType | AliasType} PipelineType All possible pipeline types.
 * @typedef {{[K in TaskType]: InstanceType<typeof SUPPORTED_TASKS[K]["pipeline"]>}} SupportedTasks A mapping of pipeline names to their corresponding pipeline classes.
 * @typedef {{[K in AliasType]: InstanceType<typeof SUPPORTED_TASKS[TASK_ALIASES[K]]["pipeline"]>}} AliasTasks A mapping from pipeline aliases to their corresponding pipeline classes.
 * @typedef {SupportedTasks & AliasTasks} AllTasks A mapping from all pipeline names and aliases to their corresponding pipeline classes.
 */

/**
 * Utility factory method to build a `Pipeline` object.
 * 
 * @template {PipelineType} T The type of pipeline to return.
 * @param {T} task The task defining which pipeline will be returned. Currently accepted tasks are:
 *  - `"audio-classification"`: will return a `AudioClassificationPipeline`.
 *  - `"automatic-speech-recognition"`: will return a `AutomaticSpeechRecognitionPipeline`.
 *  - `"depth-estimation"`: will return a `DepthEstimationPipeline`.
 *  - `"document-question-answering"`: will return a `DocumentQuestionAnsweringPipeline`.
 *  - `"feature-extraction"`: will return a `FeatureExtractionPipeline`.
 *  - `"fill-mask"`: will return a `FillMaskPipeline`.
 *  - `"image-classification"`: will return a `ImageClassificationPipeline`.
 *  - `"image-segmentation"`: will return a `ImageSegmentationPipeline`.
 *  - `"image-to-text"`: will return a `ImageToTextPipeline`.
 *  - `"object-detection"`: will return a `ObjectDetectionPipeline`.
 *  - `"question-answering"`: will return a `QuestionAnsweringPipeline`.
 *  - `"summarization"`: will return a `SummarizationPipeline`.
 *  - `"text2text-generation"`: will return a `Text2TextGenerationPipeline`.
 *  - `"text-classification"` (alias "sentiment-analysis" available): will return a `TextClassificationPipeline`.
 *  - `"text-generation"`: will return a `TextGenerationPipeline`.
 *  - `"token-classification"` (alias "ner" available): will return a `TokenClassificationPipeline`.
 *  - `"translation"`: will return a `TranslationPipeline`.
 *  - `"translation_xx_to_yy"`: will return a `TranslationPipeline`.
 *  - `"zero-shot-classification"`: will return a `ZeroShotClassificationPipeline`.
 *  - `"zero-shot-audio-classification"`: will return a `ZeroShotAudioClassificationPipeline`.
 *  - `"zero-shot-image-classification"`: will return a `ZeroShotImageClassificationPipeline`.
 *  - `"zero-shot-object-detection"`: will return a `ZeroShotObjectDetectionPipeline`.
 * @param {string} [model=null] The name of the pre-trained model to use. If not specified, the default model for the task will be used.
 * @param {import('./utils/hub.js').PretrainedModelOptions} [options] Optional parameters for the pipeline.
 * @returns {Promise<AllTasks[T]>} A Pipeline object for the specified task.
 * @throws {Error} If an unsupported pipeline is requested.
 */
export async function pipeline(
    task,
    model = null,
    {
        progress_callback = null,
        config = null,
        cache_dir = null,
        local_files_only = false,
        revision = 'main',
        device = null,
        dtype = null,
        session_options = {},
    } = {}
) {
    // Helper method to construct pipeline

    // Apply aliases
    // @ts-ignore
    task = TASK_ALIASES[task] ?? task;

    // Get pipeline info
    const pipelineInfo = SUPPORTED_TASKS[task.split('_', 1)[0]];
    if (!pipelineInfo) {
        throw Error(`Unsupported pipeline: ${task}. Must be one of [${Object.keys(SUPPORTED_TASKS)}]`)
    }

    // Use model if specified, otherwise, use default
    if (!model) {
        model = pipelineInfo.default.model
        console.log(`No model specified. Using default model: "${model}".`);
    }

    const pretrainedOptions = {
        progress_callback,
        config,
        cache_dir,
        local_files_only,
        revision,
        device,
        dtype,
        session_options,
    }

    const classes = new Map([
        ['tokenizer', pipelineInfo.tokenizer],
        ['model', pipelineInfo.model],
        ['processor', pipelineInfo.processor],
    ]);

    // Load model, tokenizer, and processor (if they exist)
    const results = await loadItems(classes, model, pretrainedOptions);
    results.task = task;

    dispatchCallback(progress_callback, {
        'status': 'ready',
        'task': task,
        'model': model,
    });

    const pipelineClass = pipelineInfo.pipeline;
    return new pipelineClass(results);
}


/**
 * Helper function to get applicable model, tokenizer, or processor classes for a given model.
 * @param {Map<string, any>} mapping The mapping of names to classes, arrays of classes, or null.
 * @param {string} model The name of the model to load.
 * @param {import('./utils/hub.js').PretrainedOptions} pretrainedOptions The options to pass to the `from_pretrained` method.
 * @private
 */
async function loadItems(mapping, model, pretrainedOptions) {

    const result = Object.create(null);

    /**@type {Promise[]} */
    const promises = [];
    for (let [name, cls] of mapping.entries()) {
        if (!cls) continue;

        /**@type {Promise} */
        let promise;
        if (Array.isArray(cls)) {
            promise = new Promise(async (resolve, reject) => {
                let e;
                for (let c of cls) {
                    if (c === null) {
                        // If null, we resolve it immediately, meaning the relevant
                        // class was not found, but it is optional.
                        resolve(null);
                        return;
                    }
                    try {
                        resolve(await c.from_pretrained(model, pretrainedOptions));
                        return;
                    } catch (err) {
                        if (err.message?.includes('Unsupported model type')) {
                            // If the error is due to an unsupported model type, we
                            // save the error and try the next class.
                            e = err;
                        } else {
                            reject(err);
                            return;
                        }

                    }
                }
                reject(e);
            })
        } else {
            promise = cls.from_pretrained(model, pretrainedOptions);
        }

        result[name] = promise;
        promises.push(promise);
    }

    // Wait for all promises to resolve (in parallel)
    await Promise.all(promises);

    // Then assign to result
    for (let [name, promise] of Object.entries(result)) {
        result[name] = await promise;
    }

    return result;
}<|MERGE_RESOLUTION|>--- conflicted
+++ resolved
@@ -857,12 +857,8 @@
  * 
  * @typedef {Object} TextGenerationSpecificParams Parameters specific to text-generation pipelines.
  * @property {boolean} [add_special_tokens] Whether or not to add special tokens when tokenizing the sequences.
-<<<<<<< HEAD
+ * @property {boolean} [return_full_text=true] If set to `false` only added text is returned, otherwise the full text is returned.
  * @typedef {import('./generation/configuration_utils.js').GenerationConfig & TextGenerationSpecificParams} TextGenerationConfig
-=======
- * @property {boolean} [return_full_text=true] If set to `false` only added text is returned, otherwise the full text is returned.
- * @typedef {import('./utils/generation.js').GenerationConfigType & TextGenerationSpecificParams} TextGenerationConfig
->>>>>>> 64274313
  * 
  * @callback TextGenerationPipelineCallback Complete the prompt(s) given as inputs.
  * @param {string|string[]|Chat|Chat[]} texts One or several prompts (or one list of prompts) to complete.
@@ -934,9 +930,7 @@
 
     /** @type {TextGenerationPipelineCallback} */
     async _call(texts, generate_kwargs = {}) {
-<<<<<<< HEAD
         throw new Error('This pipeline is not yet supported in Transformers.js v3.'); // TODO: Remove when implemented
-=======
         let isBatched = false;
         let isChatInput = false;
 
@@ -957,7 +951,6 @@
                 throw new Error('Input must be a string, an array of strings, a Chat, or an array of Chats');
             }
             isChatInput = true;
->>>>>>> 64274313
 
             // If the input is a chat, we need to apply the chat template
             inputs = /** @type {string[]} */(/** @type {Chat[]} */ (texts).map(
